<Project ToolsVersion="12.0" DefaultTargets="Build" xmlns="http://schemas.microsoft.com/developer/msbuild/2003">

  <!-- NuGet package restore sources. -->
  <PropertyGroup>
    <RestoreSources Condition="'$(DotNetBuildOffline)' != 'true'">
      https://dotnetfeed.blob.core.windows.net/dotnet-core/index.json;
      https://dotnet.myget.org/F/dotnet-core/api/v3/index.json;
      https://api.nuget.org/v3/index.json;
      $(RestoreSources)
    </RestoreSources>
  </PropertyGroup>

  <PropertyGroup>
    <!-- Central place to set the versions of all nuget packages produced in the repo -->
<<<<<<< HEAD
    <PackageVersion Condition="'$(PackageVersion)' == ''">2.1.7</PackageVersion>
=======
    <PackageVersion Condition="'$(PackageVersion)' == ''">2.2.0</PackageVersion>
>>>>>>> a82b5a96

    <!-- Set the boolean below to true to generate packages with stabilized versions -->
    <StabilizePackageVersion Condition="'$(StabilizePackageVersion)' == ''">false</StabilizePackageVersion>
    <StableVersion Condition="'$(StabilizePackageVersion)' == 'true' and '$(StableVersion)' == ''">$(PackageVersion)</StableVersion>

    <PreReleaseLabel>rtm</PreReleaseLabel>
  </PropertyGroup>

  <!-- Source of truth for dependency tooling: the commit hash of the dotnet/versions master branch as of the last auto-upgrade. -->
  <PropertyGroup>
    <CoreFxCurrentRef>338c45dd99f319fccc08e6da3e919e7101080875</CoreFxCurrentRef>
    <CoreClrCurrentRef>338c45dd99f319fccc08e6da3e919e7101080875</CoreClrCurrentRef>
    <BuildToolsCurrentRef>d3905f8bd930e7d23dff5a775841f4003e80d22e</BuildToolsCurrentRef>
    <PgoDataCurrentRef>d3905f8bd930e7d23dff5a775841f4003e80d22e</PgoDataCurrentRef>
  </PropertyGroup>

  <!-- Tests/infrastructure dependency versions. -->
  <PropertyGroup>
    <MicrosoftPrivateCoreFxNETCoreAppPackageVersion>4.5.220-rtm-27109-02</MicrosoftPrivateCoreFxNETCoreAppPackageVersion>
    <MicrosoftNETCorePlatformsPackageVersion>2.2.0-rtm-27109-02</MicrosoftNETCorePlatformsPackageVersion>
    <PgoDataPackageVersion>2.2.0-release-20180912-0041</PgoDataPackageVersion>
    <MicrosoftNETCoreRuntimeCoreCLRPackageVersion>2.2.0-rtm-27109-02</MicrosoftNETCoreRuntimeCoreCLRPackageVersion>
    <XunitPackageVersion>2.4.1-pre.build.4059</XunitPackageVersion>
    <XunitPerformanceApiPackageVersion>1.0.0-beta-build0015</XunitPerformanceApiPackageVersion>
    <MicrosoftDiagnosticsTracingTraceEventPackageVersion>2.0.4</MicrosoftDiagnosticsTracingTraceEventPackageVersion>
    <CommandLineParserVersion>2.1.1</CommandLineParserVersion>
    <VCRuntimeVersion>2.0.0</VCRuntimeVersion>

    <!-- Scenario tests install this version of Microsoft.NetCore.App, then patch coreclr binaries via xcopy. At the moment it is
         updated manually whenever breaking changes require it to move forward, but it would be nice if we could update it automatically
         as we do with many of the package versions above -->
    <BaselineMicrosoftNetCoreAppPackageVersion>2.1.0-preview3-26327-01</BaselineMicrosoftNetCoreAppPackageVersion>
  </PropertyGroup>

  <!-- Package versions used as toolsets -->
  <PropertyGroup>
    <FeedTasksPackage>Microsoft.DotNet.Build.Tasks.Feed</FeedTasksPackage>
    <FeedTasksPackageVersion>2.2.0-preview1-03131-04</FeedTasksPackageVersion>
  </PropertyGroup>

  <!-- Publish symbol build task package -->
  <PropertyGroup>
    <PublishSymbolsPackage>Microsoft.SymbolUploader.Build.Task</PublishSymbolsPackage>
    <PublishSymbolsPackageVersion>1.0.0-beta-62806-01</PublishSymbolsPackageVersion>
  </PropertyGroup>

  <!-- Package dependency verification/auto-upgrade configuration. -->
  <PropertyGroup>
    <BaseDotNetBuildInfo>build-info/dotnet/</BaseDotNetBuildInfo>
    <DependencyBranch>release/2.2</DependencyBranch>
    <CurrentRefXmlPath>$(MSBuildThisFileFullPath)</CurrentRefXmlPath>
  </PropertyGroup>

  <!-- ILLink.Tasks package version -->
  <PropertyGroup>
    <ILLinkTasksPackage>ILLink.Tasks</ILLinkTasksPackage>
    <ILLinkTasksPackageVersion>0.1.5-preview-1461378</ILLinkTasksPackageVersion>
  </PropertyGroup>

  <ItemGroup>
    <RemoteDependencyBuildInfo Include="CoreFx">
      <BuildInfoPath>$(BaseDotNetBuildInfo)corefx/$(DependencyBranch)</BuildInfoPath>
      <CurrentRef>$(CoreFxCurrentRef)</CurrentRef>
    </RemoteDependencyBuildInfo>
    <RemoteDependencyBuildInfo Include="CoreClr">
      <BuildInfoPath>$(BaseDotNetBuildInfo)coreclr/$(DependencyBranch)</BuildInfoPath>
      <CurrentRef>$(CoreClrCurrentRef)</CurrentRef>
    </RemoteDependencyBuildInfo>
    <RemoteDependencyBuildInfo Include="BuildTools">
      <BuildInfoPath>$(BaseDotNetBuildInfo)buildtools/$(DependencyBranch)</BuildInfoPath>
      <CurrentRef>$(BuildToolsCurrentRef)</CurrentRef>
    </RemoteDependencyBuildInfo>
    <RemoteDependencyBuildInfo Include="PgoData">
      <BuildInfoPath>$(BaseDotNetBuildInfo)optimization/$(DependencyBranch)</BuildInfoPath>
      <CurrentRef>$(PgoDataCurrentRef)</CurrentRef>
    </RemoteDependencyBuildInfo>

    <DependencyBuildInfo Include="@(RemoteDependencyBuildInfo)">
      <RawVersionsBaseUrl>https://raw.githubusercontent.com/dotnet/versions</RawVersionsBaseUrl>
    </DependencyBuildInfo>

    <XmlUpdateStep Include="CoreFx">
      <Path>$(MSBuildThisFileFullPath)</Path>
      <ElementName>MicrosoftPrivateCoreFxNETCoreAppPackageVersion</ElementName>
      <PackageId>Microsoft.Private.CoreFx.NETCoreApp</PackageId>
    </XmlUpdateStep>
    <XmlUpdateStep Include="CoreFx">
      <Path>$(MSBuildThisFileFullPath)</Path>
      <ElementName>MicrosoftNETCorePlatformsPackageVersion</ElementName>
      <PackageId>Microsoft.NETCore.Platforms</PackageId>
    </XmlUpdateStep>
    <XmlUpdateStep Include="CoreClr">
      <Path>$(MSBuildThisFileFullPath)</Path>
      <ElementName>MicrosoftNETCoreRuntimeCoreCLRPackageVersion</ElementName>
      <PackageId>Microsoft.NETCore.Runtime.CoreCLR</PackageId>
    </XmlUpdateStep>
    <UpdateStep Include="BuildTools">
      <UpdaterType>File</UpdaterType>
      <Path>$(MSBuildThisFileDirectory)BuildToolsVersion.txt</Path>
      <PackageId>Microsoft.DotNet.BuildTools</PackageId>
    </UpdateStep>
    <XmlUpdateStep Include="BuildTools">
       <Path>$(MSBuildThisFileFullPath)</Path>
       <ElementName>FeedTasksPackageVersion</ElementName>
       <PackageId>$(FeedTasksPackage)</PackageId>
    </XmlUpdateStep>
    <XmlUpdateStep Include="PgoData">
      <Path>$(MSBuildThisFileFullPath)</Path>
      <ElementName>PgoDataPackageVersion</ElementName>
      <PackageId>optimization.PGO.CoreCLR</PackageId>
    </XmlUpdateStep>
    <UpdateStep Include="ILAsm">
      <UpdaterType>File</UpdaterType>
      <Path>$(MSBuildThisFileDirectory)ILAsmVersion.txt</Path>
      <PackageId>Microsoft.NETCore.ILAsm</PackageId>
    </UpdateStep>
  </ItemGroup>

  <!-- Set up dependencies on packages that aren't found in a BuildInfo. -->
  <ItemGroup>
    <XUnitDependency Include="xunit"/>
    <XUnitDependency Include="xunit.assert"/>
    <XUnitDependency Include="xunit.core"/>
    <XUnitDependency Include="xunit.runner.console"/>
    <XUnitDependency Include="xunit.runner.msbuild"/>
    <XUnitDependency Include="xunit.runner.utility"/>
    <StaticDependency Include="@(XUnitDependency)">
      <Version>$(XunitPackageVersion)</Version>
    </StaticDependency>

    <XunitPerformanceDependency Include="Microsoft.DotNet.xunit.performance" />
    <XunitPerformanceDependency Include="Microsoft.DotNet.xunit.performance.analysis" />
    <XunitPerformanceDependency Include="Microsoft.DotNet.xunit.performance.analysis.cli" />
    <XunitPerformanceDependency Include="Microsoft.DotNet.xunit.performance.metrics" />
    <XunitPerformanceDependency Include="Microsoft.DotNet.xunit.performance.run.core" />
    <XunitPerformanceDependency Include="Microsoft.DotNet.xunit.performance.runner.cli" />
    <XunitPerformanceDependency Include="Microsoft.DotNet.xunit.performance.runner.Windows" />
    <StaticDependency Include="@(XunitPerformanceDependency)">
      <Version>1.0.0-alpha-build0040</Version>
    </StaticDependency>

    <XUnitPerformanceApiDependency Include="xunit.performance.api" />
    <XUnitPerformanceApiDependency Include="xunit.performance.core" />
    <XUnitPerformanceApiDependency Include="xunit.performance.execution" />
    <XUnitPerformanceApiDependency Include="xunit.performance.metrics" />
    <StaticDependency Include="@(XUnitPerformanceApiDependency)">
      <Version>$(XunitPerformanceApiPackageVersion)</Version>
    </StaticDependency>

    <DependencyBuildInfo Include="@(StaticDependency)">
      <PackageId>%(Identity)</PackageId>
      <UpdateStableVersions>true</UpdateStableVersions>
    </DependencyBuildInfo>
  </ItemGroup>

  <!-- Override isolated build dependency versions with versions from Repo API. -->
  <Import Project="$(DotNetPackageVersionPropsPath)"
          Condition="'$(DotNetPackageVersionPropsPath)' != ''" />

</Project><|MERGE_RESOLUTION|>--- conflicted
+++ resolved
@@ -12,11 +12,7 @@
 
   <PropertyGroup>
     <!-- Central place to set the versions of all nuget packages produced in the repo -->
-<<<<<<< HEAD
-    <PackageVersion Condition="'$(PackageVersion)' == ''">2.1.7</PackageVersion>
-=======
     <PackageVersion Condition="'$(PackageVersion)' == ''">2.2.0</PackageVersion>
->>>>>>> a82b5a96
 
     <!-- Set the boolean below to true to generate packages with stabilized versions -->
     <StabilizePackageVersion Condition="'$(StabilizePackageVersion)' == ''">false</StabilizePackageVersion>

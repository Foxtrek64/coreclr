// Licensed to the .NET Foundation under one or more agreements.
// The .NET Foundation licenses this file to you under the MIT license.
// See the LICENSE file in the project root for more information.

////////////////////////////////////////////////////////////////////////////
//
//
//  Purpose:  This Class defines behaviors specific to a writing system.
//            A writing system is the collection of scripts and
//            orthographic rules required to represent a language as text.
//
//
////////////////////////////////////////////////////////////////////////////

using System.Diagnostics;
using System.Runtime.CompilerServices;
using System.Runtime.InteropServices;
using System.Runtime.Serialization;
using System.Text;
using Internal.Runtime.CompilerServices;

#if BIT64
<<<<<<< HEAD
using nint = System.Int64;
using nuint = System.UInt64;
#else // BIT64
using nint = System.Int32;
using nuint = System.UInt32;
=======
using nuint = System.UInt64;
using nint = System.Int64;
#else // BIT64
using nuint = System.UInt32;
using nint = System.Int32;
>>>>>>> e0637d0e
#endif // BIT64

namespace System.Globalization
{
    public partial class TextInfo : ICloneable, IDeserializationCallback
    {
        private enum Tristate : byte
        {
            NotInitialized = 0,
            False = 1,
            True = 2
        }

        private string _listSeparator;
        private bool _isReadOnly = false;

        /*    _cultureName is the name of the creating culture.
              _cultureData is the data that backs this class.
              _textInfoName is the actual name of the textInfo (from cultureData.STEXTINFO)
                      In the desktop, when we call the sorting dll, it doesn't
                      know how to resolve custom locle names to sort ids so we have to have already resolved this.
        */

        private readonly string _cultureName;      // Name of the culture that created this text info
        private readonly CultureData _cultureData; // Data record for the culture that made us, not for this textinfo
        private readonly string _textInfoName;     // Name of the text info we're using (ie: _cultureData.STEXTINFO)

        private Tristate _isAsciiCasingSameAsInvariant = Tristate.NotInitialized;

        // _invariantMode is defined for the perf reason as accessing the instance field is faster than access the static property GlobalizationMode.Invariant
        private readonly bool _invariantMode = GlobalizationMode.Invariant;

        // Invariant text info
        internal static TextInfo Invariant
        {
            get
            {
                if (s_Invariant == null)
                    s_Invariant = new TextInfo(CultureData.Invariant);
                return s_Invariant;
            }
        }
        internal volatile static TextInfo s_Invariant;

        //////////////////////////////////////////////////////////////////////////
        ////
        ////  TextInfo Constructors
        ////
        ////  Implements CultureInfo.TextInfo.
        ////
        //////////////////////////////////////////////////////////////////////////
        internal TextInfo(CultureData cultureData)
        {
            // This is our primary data source, we don't need most of the rest of this
            _cultureData = cultureData;
            _cultureName = _cultureData.CultureName;
            _textInfoName = _cultureData.STEXTINFO;

            FinishInitialization();
        }

        void IDeserializationCallback.OnDeserialization(object sender)
        {
            throw new PlatformNotSupportedException();
        }

        public virtual int ANSICodePage => _cultureData.IDEFAULTANSICODEPAGE;

        public virtual int OEMCodePage => _cultureData.IDEFAULTOEMCODEPAGE;

        public virtual int MacCodePage => _cultureData.IDEFAULTMACCODEPAGE;

        public virtual int EBCDICCodePage => _cultureData.IDEFAULTEBCDICCODEPAGE;

        // Just use the LCID from our text info name
        public int LCID => CultureInfo.GetCultureInfo(_textInfoName).LCID;

        public string CultureName => _textInfoName;

        public bool IsReadOnly => _isReadOnly;

        //////////////////////////////////////////////////////////////////////////
        ////
        ////  Clone
        ////
        ////  Is the implementation of ICloneable.
        ////
        //////////////////////////////////////////////////////////////////////////
        public virtual object Clone()
        {
            object o = MemberwiseClone();
            ((TextInfo)o).SetReadOnlyState(false);
            return o;
        }

        ////////////////////////////////////////////////////////////////////////
        //
        //  ReadOnly
        //
        //  Create a cloned readonly instance or return the input one if it is 
        //  readonly.
        //
        ////////////////////////////////////////////////////////////////////////
        public static TextInfo ReadOnly(TextInfo textInfo)
        {
            if (textInfo == null) { throw new ArgumentNullException(nameof(textInfo)); }
            if (textInfo.IsReadOnly) { return textInfo; }

            TextInfo clonedTextInfo = (TextInfo)(textInfo.MemberwiseClone());
            clonedTextInfo.SetReadOnlyState(true);

            return clonedTextInfo;
        }

        private void VerifyWritable()
        {
            if (_isReadOnly)
            {
                throw new InvalidOperationException(SR.InvalidOperation_ReadOnly);
            }
        }

        internal void SetReadOnlyState(bool readOnly)
        {
            _isReadOnly = readOnly;
        }


        ////////////////////////////////////////////////////////////////////////
        //
        //  ListSeparator
        //
        //  Returns the string used to separate items in a list.
        //
        ////////////////////////////////////////////////////////////////////////
        public virtual string ListSeparator
        {
            get
            {
                if (_listSeparator == null)
                {
                    _listSeparator = _cultureData.SLIST;
                }
                return _listSeparator;
            }

            set
            {
                if (value == null)
                {
                    throw new ArgumentNullException(nameof(value), SR.ArgumentNull_String);
                }
                VerifyWritable();
                _listSeparator = value;
            }
        }

        ////////////////////////////////////////////////////////////////////////
        //
        //  ToLower
        //
        //  Converts the character or string to lower case.  Certain locales
        //  have different casing semantics from the file systems in Win32.
        //
        ////////////////////////////////////////////////////////////////////////
        public virtual char ToLower(char c)
        {
            if (_invariantMode || (IsAscii(c) && IsAsciiCasingSameAsInvariant))
            {
                return ToLowerAsciiInvariant(c);
            }

            return ChangeCase(c, toUpper: false);
        }

        public virtual string ToLower(string str)
        {
            if (str == null) { throw new ArgumentNullException(nameof(str)); }

            if (_invariantMode)
            {
                return ToLowerAsciiInvariant(str);
            }

            return ChangeCaseCommon<ToLowerConversion>(str);
        }

        private unsafe char ChangeCase(char c, bool toUpper)
        {
            Debug.Assert(!_invariantMode);
            
            char dst = default;
            ChangeCase(&c, 1, &dst, 1, toUpper);
            return dst;
        }
        
        [MethodImpl(MethodImplOptions.AggressiveInlining)]
        internal void ChangeCaseToLower(ReadOnlySpan<char> source, Span<char> destination)
        {
            Debug.Assert(destination.Length >= source.Length);
            ChangeCaseCommon<ToLowerConversion>(ref MemoryMarshal.GetReference(source), ref MemoryMarshal.GetReference(destination), source.Length);
        }

        [MethodImpl(MethodImplOptions.AggressiveInlining)]
        internal void ChangeCaseToUpper(ReadOnlySpan<char> source, Span<char> destination)
        {
            Debug.Assert(destination.Length >= source.Length);
            ChangeCaseCommon<ToUpperConversion>(ref MemoryMarshal.GetReference(source), ref MemoryMarshal.GetReference(destination), source.Length);
        }

        [MethodImpl(MethodImplOptions.AggressiveInlining)]
        private void ChangeCaseCommon<TConversion>(ReadOnlySpan<char> source, Span<char> destination) where TConversion : struct
        {
            Debug.Assert(destination.Length >= source.Length);
            ChangeCaseCommon<TConversion>(ref MemoryMarshal.GetReference(source), ref MemoryMarshal.GetReference(destination), source.Length);
        }

        private unsafe void ChangeCaseCommon<TConversion>(ref char source, ref char destination, int charCount) where TConversion : struct
        {
            Debug.Assert(typeof(TConversion) == typeof(ToUpperConversion) || typeof(TConversion) == typeof(ToLowerConversion));
            bool toUpper = typeof(TConversion) == typeof(ToUpperConversion); // JIT will treat this as a constant in release builds

            Debug.Assert(!_invariantMode);
            Debug.Assert(charCount >= 0);

            if (charCount == 0)
            {
                goto Return;
            }

            fixed (char* pSource = &source)
            fixed (char* pDestination = &destination)
            {
                nuint currIdx = 0; // in chars

                if (IsAsciiCasingSameAsInvariant)
                {
                    // Read 4 chars (two 32-bit integers) at a time

                    if (charCount >= 4)
                    {
                        nuint lastIndexWhereCanReadFourChars = (uint)charCount - 4;
                        do
                        {
                            // This is a mostly branchless case change routine. Generally speaking, we assume that the majority
                            // of input is ASCII, so the 'if' checks below should normally evaluate to false. However, within
                            // the ASCII data, we expect that characters of either case might be about equally distributed, so
                            // we want the case change operation itself to be branchless. This gives optimal performance in the
                            // common case. We also expect that developers aren't passing very long (16+ character) strings into
                            // this method, so we won't bother vectorizing until data shows us that it's worthwhile to do so.

                            uint tempValue = Unsafe.ReadUnaligned<uint>(pSource + currIdx);
                            if (!Utf16Utility.AllCharsInUInt32AreAscii(tempValue))
                            {
                                goto NonAscii;
                            }
                            tempValue = (toUpper) ? Utf16Utility.ConvertAllAsciiCharsInUInt32ToUppercase(tempValue) : Utf16Utility.ConvertAllAsciiCharsInUInt32ToLowercase(tempValue);
                            Unsafe.WriteUnaligned<uint>(pDestination + currIdx, tempValue);

                            tempValue = Unsafe.ReadUnaligned<uint>(pSource + currIdx + 2);
                            if (!Utf16Utility.AllCharsInUInt32AreAscii(tempValue))
                            {
                                goto NonAsciiSkipTwoChars;
                            }
                            tempValue = (toUpper) ? Utf16Utility.ConvertAllAsciiCharsInUInt32ToUppercase(tempValue) : Utf16Utility.ConvertAllAsciiCharsInUInt32ToLowercase(tempValue);
                            Unsafe.WriteUnaligned<uint>(pDestination + currIdx + 2, tempValue);
                            currIdx += 4;
                        } while (currIdx <= lastIndexWhereCanReadFourChars);

                        // At this point, there are fewer than 4 characters remaining to convert.
                        Debug.Assert((uint)charCount - currIdx < 4);
                    }

                    // If there are 2 or 3 characters left to convert, we'll convert 2 of them now.
                    if ((charCount & 2) != 0)
                    {
                        uint tempValue = Unsafe.ReadUnaligned<uint>(pSource + currIdx);
                        if (!Utf16Utility.AllCharsInUInt32AreAscii(tempValue))
                        {
                            goto NonAscii;
                        }
                        tempValue = (toUpper) ? Utf16Utility.ConvertAllAsciiCharsInUInt32ToUppercase(tempValue) : Utf16Utility.ConvertAllAsciiCharsInUInt32ToLowercase(tempValue);
                        Unsafe.WriteUnaligned<uint>(pDestination + currIdx, tempValue);
                        currIdx += 2;
                    }

                    // If there's a single character left to convert, do it now.
                    if ((charCount & 1) != 0)
                    {
                        uint tempValue = pSource[currIdx];
                        if (tempValue > 0x7Fu)
                        {
                            goto NonAscii;
                        }
                        tempValue = (toUpper) ? Utf16Utility.ConvertAllAsciiCharsInUInt32ToUppercase(tempValue) : Utf16Utility.ConvertAllAsciiCharsInUInt32ToLowercase(tempValue);
                        pDestination[currIdx] = (char)tempValue;
                    }

                    // And we're finished!

                    goto Return;

                // If we reached this point, we found non-ASCII data.
                // Fall back down the p/invoke code path.

                NonAsciiSkipTwoChars:
                    currIdx += 2;

                NonAscii:
                    Debug.Assert(currIdx < (uint)charCount, "We somehow read past the end of the buffer.");
                    charCount -= (int)currIdx;
                }

                // We encountered non-ASCII data and therefore can't perform invariant case conversion; or the requested culture
                // has a case conversion that's different from the invariant culture, even for ASCII data (e.g., tr-TR converts
                // 'i' (U+0069) to Latin Capital Letter I With Dot Above (U+0130)).

                ChangeCase(pSource + currIdx, charCount, pDestination + currIdx, charCount, toUpper);
            }

        Return:
            return;
        }

<<<<<<< HEAD
        internal unsafe void ChangeCaseToLower(ReadOnlySpan<char> source, Span<char> destination)
=======
        private unsafe string ChangeCaseCommon<TConversion>(string source) where TConversion : struct
>>>>>>> e0637d0e
        {
            Debug.Assert(typeof(TConversion) == typeof(ToUpperConversion) || typeof(TConversion) == typeof(ToLowerConversion));
            bool toUpper = typeof(TConversion) == typeof(ToUpperConversion); // JIT will treat this as a constant in release builds

            Debug.Assert(!_invariantMode);
            Debug.Assert(source != null);

            // If the string is empty, we're done.
            if (source.Length == 0)
            {
                return string.Empty;
            }

<<<<<<< HEAD
            if (IsAsciiCasingSameAsInvariant)
            {
                nuint currIdx = 0; // in bytes, not chars
                ref byte sourceBytes = ref Unsafe.As<char, byte>(ref MemoryMarshal.GetReference(source));
                ref byte destBytes = ref Unsafe.As<char, byte>(ref MemoryMarshal.GetReference(destination));

                // Read 8 bytes (4 chars) at a time

                if (source.Length >= 4)
                {
                    nuint lastIndexWhereCanReadFourChars = (uint)(2 * source.Length - 8);
                    do
                    {
                        // This is a mostly branchless case change routine. Generally speaking, we assume that the majority
                        // of input is ASCII, so the 'if' checks below should normally evaluate to false. However, within
                        // the ASCII data, we expect that characters of either case might be about equally distributed, so
                        // we want the case change operation itself to be branchless. This gives optimal performance in the
                        // common case. We also expect that developers aren't passing very long (16+ character) strings into
                        // this method, so we won't bother vectorizing until data shows us that it's worthwhile to do so.
                        //
                        // Keep the logic in ChangeCaseToUpper, ChangeCaseToLower, and Marvin.ComputeHash32OrdinalIgnoreCase in sync.

#if BIT64
                        ulong tempValue = Unsafe.ReadUnaligned<ulong>(ref Unsafe.AddByteOffset(ref sourceBytes, currIdx));
                        if (!Utf16Utility.QWordAllCharsAreAscii(tempValue))
                        {
                            goto NonAscii;
                        }
                        tempValue = Utf16Utility.ToLowerInvariantAsciiQWord(tempValue);
                        Unsafe.WriteUnaligned<ulong>(ref Unsafe.AddByteOffset(ref destBytes, currIdx), tempValue);
#else
                        uint tempValue = Unsafe.ReadUnaligned<uint>(ref Unsafe.AddByteOffset(ref sourceBytes, currIdx));
                        if (!Utf16Utility.DWordAllCharsAreAscii(tempValue))
                        {
                            goto NonAscii;
                        }
                        tempValue = Utf16Utility.ToLowerInvariantAsciiDWord(tempValue);
                        Unsafe.WriteUnaligned<uint>(ref Unsafe.AddByteOffset(ref destBytes, currIdx), tempValue);

                        tempValue = Unsafe.ReadUnaligned<uint>(ref Unsafe.AddByteOffset(ref Unsafe.AddByteOffset(ref sourceBytes, currIdx), 4));
                        if (!Utf16Utility.DWordAllCharsAreAscii(tempValue))
                        {
                            goto NonAsciiSkip4Bytes;
                        }
                        tempValue = Utf16Utility.ToLowerInvariantAsciiDWord(tempValue);
                        Unsafe.WriteUnaligned<uint>(ref Unsafe.AddByteOffset(ref Unsafe.AddByteOffset(ref destBytes, currIdx), 4), tempValue);
#endif
                    } while ((currIdx += 8) <= lastIndexWhereCanReadFourChars);

                    // At this point, there are fewer than 4 characters remaining to convert.
                    Debug.Assert(source.Length - (int)currIdx <= 6);
                }

                // If there are 2 or 3 characters left to convert, we'll convert 2 of them now.
                if ((source.Length & 2) != 0)
                {
                    uint tempValue = Unsafe.ReadUnaligned<uint>(ref Unsafe.AddByteOffset(ref sourceBytes, currIdx));
                    if (!Utf16Utility.DWordAllCharsAreAscii(tempValue))
                    {
                        goto NonAscii;
                    }
                    tempValue = Utf16Utility.ToLowerInvariantAsciiDWord(tempValue);
                    Unsafe.WriteUnaligned<uint>(ref Unsafe.AddByteOffset(ref destBytes, currIdx), tempValue);
                    currIdx += 4;
                }

                // If there's a single character left to convert, do it now.
                if ((source.Length & 1) != 0)
                {
                    uint tempValue = Unsafe.As<byte, char>(ref Unsafe.AddByteOffset(ref sourceBytes, currIdx));
                    if (tempValue > 0x7FU)
                    {
                        goto NonAscii;
                    }
                    tempValue = Utf16Utility.ToLowerInvariantAsciiDWord(tempValue);
                    Unsafe.As<byte, char>(ref Unsafe.AddByteOffset(ref destBytes, currIdx)) = (char)tempValue;
                }

                // And we're finished!

                return;

            // If we reached this point, we found non-ASCII data.
            // Fall back down the p/invoke code path.

            NonAsciiSkip4Bytes:
                currIdx += 4;

            NonAscii:
                Debug.Assert((currIdx / 2) < (ulong)source.Length, "We somehow read past the end of the buffer.");
                int subtrahend = (int)((uint)currIdx / 2);
                source = new ReadOnlySpan<char>(ref Unsafe.As<byte, char>(ref Unsafe.AddByteOffset(ref sourceBytes, currIdx)), source.Length - subtrahend);
                destination = new Span<char>(ref Unsafe.As<byte, char>(ref Unsafe.AddByteOffset(ref destBytes, currIdx)), destination.Length - subtrahend);
            }

            // We encountered non-ASCII data and therefore can't perform invariant case conversion; or the requested culture
            // has a case conversion that's different from the invariant culture, even for ASCII data (e.g., tr-TR converts
            // 'i' (U+0069) to Latin Capital Letter I With Dot Above (U+0130)).

            fixed (char* pSource = &MemoryMarshal.GetReference(source))
            fixed (char* pResult = &MemoryMarshal.GetReference(destination))
            {
                ChangeCase(pSource, source.Length, pResult, destination.Length, toUpper: false);
            }
        }

        internal unsafe void ChangeCaseToUpper(ReadOnlySpan<char> source, Span<char> destination)
        {
            Debug.Assert(!_invariantMode);
            Debug.Assert(destination.Length >= source.Length);

            if (source.IsEmpty)
            {
                return;
            }

            if (IsAsciiCasingSameAsInvariant)
            {
                nuint currIdx = 0; // in bytes, not chars
                ref byte sourceBytes = ref Unsafe.As<char, byte>(ref MemoryMarshal.GetReference(source));
                ref byte destBytes = ref Unsafe.As<char, byte>(ref MemoryMarshal.GetReference(destination));

                // Read 8 bytes (4 chars) at a time

                if (source.Length >= 4)
                {
                    nuint lastIndexWhereCanReadFourChars = (uint)(2 * source.Length - 8);
                    do
                    {
                        // This is a mostly branchless case change routine. Generally speaking, we assume that the majority
                        // of input is ASCII, so the 'if' checks below should normally evaluate to false. However, within
                        // the ASCII data, we expect that characters of either case might be about equally distributed, so
                        // we want the case change operation itself to be branchless. This gives optimal performance in the
                        // common case. We also expect that developers aren't passing very long (16+ character) strings into
                        // this method, so we won't bother vectorizing until data shows us that it's worthwhile to do so.
                        //
                        // Keep the logic in ChangeCaseToUpper, ChangeCaseToLower, and Marvin.ComputeHash32OrdinalIgnoreCase in sync.

#if BIT64
                        ulong tempValue = Unsafe.ReadUnaligned<ulong>(ref Unsafe.AddByteOffset(ref sourceBytes, currIdx));
                        if (!Utf16Utility.QWordAllCharsAreAscii(tempValue))
                        {
                            goto NonAscii;
=======
            fixed (char* pSource = source)
            {
                nuint currIdx = 0; // in chars

                // If this culture's casing for ASCII is the same as invariant, try to take
                // a fast path that'll work in managed code and ASCII rather than calling out
                // to the OS for culture-aware casing.
                if (IsAsciiCasingSameAsInvariant)
                {
                    // Read 2 chars (one 32-bit integer) at a time

                    if (source.Length >= 2)
                    {
                        nuint lastIndexWhereCanReadTwoChars = (uint)source.Length - 2;
                        do
                        {
                            // See the comments in ChangeCaseCommon<TConversion>(ROS<char>, Span<char>) for a full explanation of the below code.

                            uint tempValue = Unsafe.ReadUnaligned<uint>(pSource + currIdx);
                            if (!Utf16Utility.AllCharsInUInt32AreAscii(tempValue))
                            {
                                goto NotAscii;
                            }
                            if ((toUpper) ? Utf16Utility.UInt32ContainsAnyLowercaseAsciiChar(tempValue) : Utf16Utility.UInt32ContainsAnyUppercaseAsciiChar(tempValue))
                            {
                                goto AsciiMustChangeCase;
                            }

                            currIdx += 2;
                        } while (currIdx <= lastIndexWhereCanReadTwoChars);
                    }

                    // If there's a single character left to convert, do it now.
                    if ((source.Length & 1) != 0)
                    {
                        uint tempValue = pSource[currIdx];
                        if (tempValue > 0x7Fu)
                        {
                            goto NotAscii;
                        }
                        if ((toUpper) ? ((tempValue - 'a') <= (uint)('z' - 'a')) : ((tempValue - 'A') <= (uint)('Z' - 'A')))
                        {
                            goto AsciiMustChangeCase;
>>>>>>> e0637d0e
                        }
                        tempValue = Utf16Utility.ToUpperInvariantAsciiQWord(tempValue);
                        Unsafe.WriteUnaligned<ulong>(ref Unsafe.AddByteOffset(ref destBytes, currIdx), tempValue);
#else
                        uint tempValue = Unsafe.ReadUnaligned<uint>(ref Unsafe.AddByteOffset(ref sourceBytes, currIdx));
                        if (!Utf16Utility.DWordAllCharsAreAscii(tempValue))
                        {
                            goto NonAscii;
                        }
                        tempValue = Utf16Utility.ToUpperInvariantAsciiDWord(tempValue);
                        Unsafe.WriteUnaligned<uint>(ref Unsafe.AddByteOffset(ref destBytes, currIdx), tempValue);

                        tempValue = Unsafe.ReadUnaligned<uint>(ref Unsafe.AddByteOffset(ref Unsafe.AddByteOffset(ref sourceBytes, currIdx), 4));
                        if (!Utf16Utility.DWordAllCharsAreAscii(tempValue))
                        {
                            goto NonAsciiSkip4Bytes;
                        }
                        tempValue = Utf16Utility.ToUpperInvariantAsciiDWord(tempValue);
                        Unsafe.WriteUnaligned<uint>(ref Unsafe.AddByteOffset(ref Unsafe.AddByteOffset(ref destBytes, currIdx), 4), tempValue);
#endif
                    } while ((currIdx += 8) <= lastIndexWhereCanReadFourChars);

<<<<<<< HEAD
                    // At this point, there are fewer than 4 characters remaining to convert.
                    Debug.Assert(source.Length - (int)currIdx <= 6);
                }

                // If there are 2 or 3 characters left to convert, we'll convert 2 of them now.
                if ((source.Length & 2) != 0)
                {
                    uint tempValue = Unsafe.ReadUnaligned<uint>(ref Unsafe.AddByteOffset(ref sourceBytes, currIdx));
                    if (!Utf16Utility.DWordAllCharsAreAscii(tempValue))
                    {
                        goto NonAscii;
=======
                    // We got through all characters without finding anything that needed to change - done!
                    return source;

                AsciiMustChangeCase:
                    {
                        // We reached ASCII data that requires a case change.
                        // This will necessarily allocate a new string, but let's try to stay within the managed (non-localization tables)
                        // conversion code path if we can.

                        string result = string.FastAllocateString(source.Length); // changing case uses simple folding: doesn't change UTF-16 code unit count

                        // copy existing known-good data into the result
                        Span<char> resultSpan = new Span<char>(ref result.GetRawStringData(), result.Length);
                        source.AsSpan(0, (int)currIdx).CopyTo(resultSpan);

                        // and re-run the fast span-based logic over the remainder of the data
                        ChangeCaseCommon<TConversion>(source.AsSpan((int)currIdx), resultSpan.Slice((int)currIdx));
                        return result;
>>>>>>> e0637d0e
                    }
                    tempValue = Utf16Utility.ToUpperInvariantAsciiDWord(tempValue);
                    Unsafe.WriteUnaligned<uint>(ref Unsafe.AddByteOffset(ref destBytes, currIdx), tempValue);
                    currIdx += 4;
                }

<<<<<<< HEAD
                // If there's a single character left to convert, do it now.
                if ((source.Length & 1) != 0)
                {
                    uint tempValue = Unsafe.As<byte, char>(ref Unsafe.AddByteOffset(ref sourceBytes, currIdx));
                    if (tempValue > 0x7FU)
                    {
                        goto NonAscii;
                    }
                    tempValue = Utf16Utility.ToUpperInvariantAsciiDWord(tempValue);
                    Unsafe.As<byte, char>(ref Unsafe.AddByteOffset(ref destBytes, currIdx)) = (char)tempValue;
=======
            NotAscii:
                {
                    // We reached non-ASCII data *or* the requested culture doesn't map ASCII data the same way as the invariant culture.
                    // In either case we need to fall back to the localization tables.

                    string result = string.FastAllocateString(source.Length); // changing case uses simple folding: doesn't change UTF-16 code unit count

                    if (currIdx > 0)
                    {
                        // copy existing known-good data into the result
                        Span<char> resultSpan = new Span<char>(ref result.GetRawStringData(), result.Length);
                        source.AsSpan(0, (int)currIdx).CopyTo(resultSpan);
                    }

                    // and run the culture-aware logic over the remainder of the data
                    fixed (char* pResult = result)
                    {
                        ChangeCase(pSource + currIdx, source.Length - (int)currIdx, pResult + currIdx, result.Length - (int)currIdx, toUpper);
                    }
                    return result;
>>>>>>> e0637d0e
                }

                // And we're finished!

                return;

                // If we reached this point, we found non-ASCII data.
                // Fall back down the p/invoke code path.

            NonAsciiSkip4Bytes:
                currIdx += 4;

            NonAscii:
                Debug.Assert((currIdx / 2) < (ulong)source.Length, "We somehow read past the end of the buffer.");
                int subtrahend = (int)((uint)currIdx / 2);
                source = new ReadOnlySpan<char>(ref Unsafe.As<byte, char>(ref Unsafe.AddByteOffset(ref sourceBytes, currIdx)), source.Length - subtrahend);
                destination = new Span<char>(ref Unsafe.As<byte, char>(ref Unsafe.AddByteOffset(ref destBytes, currIdx)), destination.Length - subtrahend);
            }

            // We encountered non-ASCII data and therefore can't perform invariant case conversion; or the requested culture
            // has a case conversion that's different from the invariant culture, even for ASCII data (e.g., tr-TR converts
            // 'i' (U+0069) to Latin Capital Letter I With Dot Above (U+0130)).

            fixed (char* pSource = &MemoryMarshal.GetReference(source))
            fixed (char* pResult = &MemoryMarshal.GetReference(destination))
            {
                ChangeCase(pSource, source.Length, pResult, destination.Length, toUpper: true);
            }
        }

        private static unsafe string ToLowerAsciiInvariant(string s)
        {
            if (s.Length == 0)
            {
                return string.Empty;
            }
            
            fixed (char* pSource = s)
            {
                int i = 0;
                while (i < s.Length)
                {
                    if ((uint)(pSource[i] - 'A') <= (uint)('Z' - 'A'))
                    {
                        break;
                    }
                    i++;
                }
                
                if (i >= s.Length)
                {
                    return s;
                }

                string result = string.FastAllocateString(s.Length);
                fixed (char* pResult = result)
                {
                    for (int j = 0; j < i; j++)
                    {
                        pResult[j] = pSource[j];
                    }
                    
                    pResult[i] = (char)(pSource[i] | 0x20);
                    i++;

                    while (i < s.Length)
                    {
                        pResult[i] = ToLowerAsciiInvariant(pSource[i]);
                        i++;
                    }
                }

                return result;
            }
        }

        internal static void ToLowerAsciiInvariant(ReadOnlySpan<char> source, Span<char> destination)
        {
            Debug.Assert(destination.Length >= source.Length);

            for (int i = 0; i < source.Length; i++)
            {
                destination[i] = ToLowerAsciiInvariant(source[i]);
            }
        }

        private static unsafe string ToUpperAsciiInvariant(string s)
        {
            if (s.Length == 0)
            {
                return string.Empty;
            }
            
            fixed (char* pSource = s)
            {
                int i = 0;
                while (i < s.Length)
                {
                    if ((uint)(pSource[i] - 'a') <= (uint)('z' - 'a'))
                    {
                        break;
                    }
                    i++;
                }
                
                if (i >= s.Length)
                {
                    return s;
                }

                string result = string.FastAllocateString(s.Length);
                fixed (char* pResult = result)
                {
                    for (int j = 0; j < i; j++)
                    {
                        pResult[j] = pSource[j];
                    }
                    
                    pResult[i] = (char)(pSource[i] & ~0x20);
                    i++;

                    while (i < s.Length)
                    {
                        pResult[i] = ToUpperAsciiInvariant(pSource[i]);
                        i++;
                    }
                }

                return result;
            }
        }

        internal static void ToUpperAsciiInvariant(ReadOnlySpan<char> source, Span<char> destination)
        {
            Debug.Assert(destination.Length >= source.Length);

            for (int i = 0; i < source.Length; i++)
            {
                destination[i] = ToUpperAsciiInvariant(source[i]);
            }
        }

        private static char ToLowerAsciiInvariant(char c)
        {
            if ((uint)(c - 'A') <= (uint)('Z' - 'A'))
            {
                c = (char)(c | 0x20);
            }
            return c;
        }

        ////////////////////////////////////////////////////////////////////////
        //
        //  ToUpper
        //
        //  Converts the character or string to upper case.  Certain locales
        //  have different casing semantics from the file systems in Win32.
        //
        ////////////////////////////////////////////////////////////////////////
        public virtual char ToUpper(char c)
        {
            if (_invariantMode || (IsAscii(c) && IsAsciiCasingSameAsInvariant))
            {
                return ToUpperAsciiInvariant(c);
            }
            
            return ChangeCase(c, toUpper: true);
        }

        public virtual string ToUpper(string str)
        {
            if (str == null) { throw new ArgumentNullException(nameof(str)); }

            if (_invariantMode)
            {
                return ToUpperAsciiInvariant(str);
            }

            return ChangeCaseCommon<ToUpperConversion>(str);
        }

        internal static char ToUpperAsciiInvariant(char c)
        {
            if ((uint)(c - 'a') <= (uint)('z' - 'a'))
            {
                c = (char)(c & ~0x20);
            }
            return c;
        }

        private static bool IsAscii(char c)
        {
            return c < 0x80;
        }

        private bool IsAsciiCasingSameAsInvariant
        {
            [MethodImpl(MethodImplOptions.AggressiveInlining)]
            get
            {
                if (_isAsciiCasingSameAsInvariant == Tristate.NotInitialized)
                {
                    PopulateIsAsciiCasingSameAsInvariant();
                }

                Debug.Assert(_isAsciiCasingSameAsInvariant == Tristate.True || _isAsciiCasingSameAsInvariant == Tristate.False);
                return (_isAsciiCasingSameAsInvariant == Tristate.True);
            }
        }

        [MethodImpl(MethodImplOptions.NoInlining)]
        private void PopulateIsAsciiCasingSameAsInvariant()
        {
            bool compareResult = CultureInfo.GetCultureInfo(_textInfoName).CompareInfo.Compare("abcdefghijklmnopqrstuvwxyz", "ABCDEFGHIJKLMNOPQRSTUVWXYZ", CompareOptions.IgnoreCase) == 0;
            _isAsciiCasingSameAsInvariant = (compareResult) ? Tristate.True : Tristate.False;
        }

        // IsRightToLeft
        //
        // Returns true if the dominant direction of text and UI such as the relative position of buttons and scroll bars
        //
        public bool IsRightToLeft => _cultureData.IsRightToLeft;

        ////////////////////////////////////////////////////////////////////////
        //
        //  Equals
        //
        //  Implements Object.Equals().  Returns a boolean indicating whether
        //  or not object refers to the same CultureInfo as the current instance.
        //
        ////////////////////////////////////////////////////////////////////////
        public override bool Equals(object obj)
        {
            TextInfo that = obj as TextInfo;

            if (that != null)
            {
                return CultureName.Equals(that.CultureName);
            }

            return false;
        }

        ////////////////////////////////////////////////////////////////////////
        //
        //  GetHashCode
        //
        //  Implements Object.GetHashCode().  Returns the hash code for the
        //  CultureInfo.  The hash code is guaranteed to be the same for CultureInfo A
        //  and B where A.Equals(B) is true.
        //
        ////////////////////////////////////////////////////////////////////////
        public override int GetHashCode()
        {
            return CultureName.GetHashCode();
        }

        ////////////////////////////////////////////////////////////////////////
        //
        //  ToString
        //
        //  Implements Object.ToString().  Returns a string describing the
        //  TextInfo.
        //
        ////////////////////////////////////////////////////////////////////////
        public override string ToString()
        {
            return "TextInfo - " + _cultureData.CultureName;
        }

        //
        // Titlecasing:
        // -----------
        // Titlecasing refers to a casing practice wherein the first letter of a word is an uppercase letter
        // and the rest of the letters are lowercase.  The choice of which words to titlecase in headings
        // and titles is dependent on language and local conventions.  For example, "The Merry Wives of Windor"
        // is the appropriate titlecasing of that play's name in English, with the word "of" not titlecased.
        // In German, however, the title is "Die lustigen Weiber von Windsor," and both "lustigen" and "von"
        // are not titlecased.  In French even fewer words are titlecased: "Les joyeuses commeres de Windsor."
        //
        // Moreover, the determination of what actually constitutes a word is language dependent, and this can
        // influence which letter or letters of a "word" are uppercased when titlecasing strings.  For example
        // "l'arbre" is considered two words in French, whereas "can't" is considered one word in English.
        //
        public unsafe string ToTitleCase(string str)
        {
            if (str == null)
            {
                throw new ArgumentNullException(nameof(str));
            }
            if (str.Length == 0)
            {
                return str;
            }

            StringBuilder result = new StringBuilder();
            string lowercaseData = null;
            // Store if the current culture is Dutch (special case)
            bool isDutchCulture = CultureName.StartsWith("nl-", StringComparison.OrdinalIgnoreCase);

            for (int i = 0; i < str.Length; i++)
            {
                UnicodeCategory charType;
                int charLen;

                charType = CharUnicodeInfo.InternalGetUnicodeCategory(str, i, out charLen);
                if (char.CheckLetter(charType))
                {
                    // Special case to check for Dutch specific titlecasing with "IJ" characters 
                    // at the beginning of a word
                    if (isDutchCulture && i < str.Length - 1 && (str[i] == 'i' || str[i] == 'I') && (str[i+1] == 'j' || str[i+1] == 'J'))
                    {
                        result.Append("IJ");
                        i += 2;
                    }
                    else
                    {
                        // Do the titlecasing for the first character of the word.
                        i = AddTitlecaseLetter(ref result, ref str, i, charLen) + 1;
                    }

                    //
                    // Convert the characters until the end of the this word
                    // to lowercase.
                    //
                    int lowercaseStart = i;

                    //
                    // Use hasLowerCase flag to prevent from lowercasing acronyms (like "URT", "USA", etc)
                    // This is in line with Word 2000 behavior of titlecasing.
                    //
                    bool hasLowerCase = (charType == UnicodeCategory.LowercaseLetter);
                    // Use a loop to find all of the other letters following this letter.
                    while (i < str.Length)
                    {
                        charType = CharUnicodeInfo.InternalGetUnicodeCategory(str, i, out charLen);
                        if (IsLetterCategory(charType))
                        {
                            if (charType == UnicodeCategory.LowercaseLetter)
                            {
                                hasLowerCase = true;
                            }
                            i += charLen;
                        }
                        else if (str[i] == '\'')
                        {
                            i++;
                            if (hasLowerCase)
                            {
                                if (lowercaseData == null)
                                {
                                    lowercaseData = ToLower(str);
                                }
                                result.Append(lowercaseData, lowercaseStart, i - lowercaseStart);
                            }
                            else
                            {
                                result.Append(str, lowercaseStart, i - lowercaseStart);
                            }
                            lowercaseStart = i;
                            hasLowerCase = true;
                        }
                        else if (!IsWordSeparator(charType))
                        {
                            // This category is considered to be part of the word.
                            // This is any category that is marked as false in wordSeprator array.
                            i+= charLen;
                        }
                        else
                        {
                            // A word separator. Break out of the loop.
                            break;
                        }
                    }

                    int count = i - lowercaseStart;

                    if (count > 0)
                    {
                        if (hasLowerCase)
                        {
                            if (lowercaseData == null)
                            {
                                lowercaseData = ToLower(str);
                            }
                            result.Append(lowercaseData, lowercaseStart, count);
                        }
                        else
                        {
                            result.Append(str, lowercaseStart, count);
                        }
                    }

                    if (i < str.Length)
                    {
                        // not a letter, just append it
                        i = AddNonLetter(ref result, ref str, i, charLen);
                    }
                }
                else
                {
                    // not a letter, just append it
                    i = AddNonLetter(ref result, ref str, i, charLen);
                }
            }
            return result.ToString();
        }

        private static int AddNonLetter(ref StringBuilder result, ref string input, int inputIndex, int charLen)
        {
            Debug.Assert(charLen == 1 || charLen == 2, "[TextInfo.AddNonLetter] CharUnicodeInfo.InternalGetUnicodeCategory returned an unexpected charLen!");
            if (charLen == 2)
            {
                // Surrogate pair
                result.Append(input[inputIndex++]);
                result.Append(input[inputIndex]);
            }
            else
            {
                result.Append(input[inputIndex]);
            }
            return inputIndex;
        }

        private int AddTitlecaseLetter(ref StringBuilder result, ref string input, int inputIndex, int charLen)
        {
            Debug.Assert(charLen == 1 || charLen == 2, "[TextInfo.AddTitlecaseLetter] CharUnicodeInfo.InternalGetUnicodeCategory returned an unexpected charLen!");

            if (charLen == 2)
            {
                // for surrogate pairs do a ToUpper operation on the substring
                ReadOnlySpan<char> src = input.AsSpan(inputIndex, 2);
                if (_invariantMode)
                {
                    result.Append(src); // surrogate pair in invariant mode, so changing case is a nop
                }
                else
                {
                    Span<char> dst = stackalloc char[2];
                    ChangeCaseToUpper(src, dst);
                    result.Append(dst);
                }
                inputIndex++;
            }
            else
            {
                switch (input[inputIndex])
                {
                    //
                    // For AppCompat, the Titlecase Case Mapping data from NDP 2.0 is used below.
                    case (char) 0x01C4:  // DZ with Caron -> Dz with Caron
                    case (char) 0x01C5:  // Dz with Caron -> Dz with Caron
                    case (char) 0x01C6:  // dz with Caron -> Dz with Caron
                        result.Append((char) 0x01C5);
                        break;
                    case (char) 0x01C7:  // LJ -> Lj
                    case (char) 0x01C8:  // Lj -> Lj
                    case (char) 0x01C9:  // lj -> Lj
                        result.Append((char) 0x01C8);
                        break;
                    case (char) 0x01CA:  // NJ -> Nj
                    case (char) 0x01CB:  // Nj -> Nj
                    case (char) 0x01CC:  // nj -> Nj
                        result.Append((char) 0x01CB);
                        break;
                    case (char) 0x01F1:  // DZ -> Dz
                    case (char) 0x01F2:  // Dz -> Dz
                    case (char) 0x01F3:  // dz -> Dz
                        result.Append((char) 0x01F2);
                        break;
                    default:
                        result.Append(ToUpper(input[inputIndex]));
                        break;
                }
            }
            return inputIndex;
        }

        //
        // Used in ToTitleCase():
        // When we find a starting letter, the following array decides if a category should be
        // considered as word seprator or not.
        //
        private const int c_wordSeparatorMask = 
            /* false */ (0 <<  0) | // UppercaseLetter = 0,
            /* false */ (0 <<  1) | // LowercaseLetter = 1,
            /* false */ (0 <<  2) | // TitlecaseLetter = 2,
            /* false */ (0 <<  3) | // ModifierLetter = 3,
            /* false */ (0 <<  4) | // OtherLetter = 4,
            /* false */ (0 <<  5) | // NonSpacingMark = 5,
            /* false */ (0 <<  6) | // SpacingCombiningMark = 6,
            /* false */ (0 <<  7) | // EnclosingMark = 7,
            /* false */ (0 <<  8) | // DecimalDigitNumber = 8,
            /* false */ (0 <<  9) | // LetterNumber = 9,
            /* false */ (0 << 10) | // OtherNumber = 10,
            /* true  */ (1 << 11) | // SpaceSeparator = 11,
            /* true  */ (1 << 12) | // LineSeparator = 12,
            /* true  */ (1 << 13) | // ParagraphSeparator = 13,
            /* true  */ (1 << 14) | // Control = 14,
            /* true  */ (1 << 15) | // Format = 15,
            /* false */ (0 << 16) | // Surrogate = 16,
            /* false */ (0 << 17) | // PrivateUse = 17,
            /* true  */ (1 << 18) | // ConnectorPunctuation = 18,
            /* true  */ (1 << 19) | // DashPunctuation = 19,
            /* true  */ (1 << 20) | // OpenPunctuation = 20,
            /* true  */ (1 << 21) | // ClosePunctuation = 21,
            /* true  */ (1 << 22) | // InitialQuotePunctuation = 22,
            /* true  */ (1 << 23) | // FinalQuotePunctuation = 23,
            /* true  */ (1 << 24) | // OtherPunctuation = 24,
            /* true  */ (1 << 25) | // MathSymbol = 25,
            /* true  */ (1 << 26) | // CurrencySymbol = 26,
            /* true  */ (1 << 27) | // ModifierSymbol = 27,
            /* true  */ (1 << 28) | // OtherSymbol = 28,
            /* false */ (0 << 29);  // OtherNotAssigned = 29;
        
        private static bool IsWordSeparator(UnicodeCategory category) 
        {
            return (c_wordSeparatorMask & (1 << (int) category)) != 0;
        }

        private static bool IsLetterCategory(UnicodeCategory uc)
        {
            return (uc == UnicodeCategory.UppercaseLetter
                 || uc == UnicodeCategory.LowercaseLetter
                 || uc == UnicodeCategory.TitlecaseLetter
                 || uc == UnicodeCategory.ModifierLetter
                 || uc == UnicodeCategory.OtherLetter);
        }

        // A dummy struct that is used for 'ToUpper' in generic parameters
        private readonly struct ToUpperConversion { }

        // A dummy struct that is used for 'ToLower' in generic parameters
        private readonly struct ToLowerConversion { }
    }
}<|MERGE_RESOLUTION|>--- conflicted
+++ resolved
@@ -20,19 +20,11 @@
 using Internal.Runtime.CompilerServices;
 
 #if BIT64
-<<<<<<< HEAD
-using nint = System.Int64;
-using nuint = System.UInt64;
-#else // BIT64
-using nint = System.Int32;
-using nuint = System.UInt32;
-=======
 using nuint = System.UInt64;
 using nint = System.Int64;
 #else // BIT64
 using nuint = System.UInt32;
 using nint = System.Int32;
->>>>>>> e0637d0e
 #endif // BIT64
 
 namespace System.Globalization
@@ -357,11 +349,7 @@
             return;
         }
 
-<<<<<<< HEAD
-        internal unsafe void ChangeCaseToLower(ReadOnlySpan<char> source, Span<char> destination)
-=======
         private unsafe string ChangeCaseCommon<TConversion>(string source) where TConversion : struct
->>>>>>> e0637d0e
         {
             Debug.Assert(typeof(TConversion) == typeof(ToUpperConversion) || typeof(TConversion) == typeof(ToLowerConversion));
             bool toUpper = typeof(TConversion) == typeof(ToUpperConversion); // JIT will treat this as a constant in release builds
@@ -375,151 +363,6 @@
                 return string.Empty;
             }
 
-<<<<<<< HEAD
-            if (IsAsciiCasingSameAsInvariant)
-            {
-                nuint currIdx = 0; // in bytes, not chars
-                ref byte sourceBytes = ref Unsafe.As<char, byte>(ref MemoryMarshal.GetReference(source));
-                ref byte destBytes = ref Unsafe.As<char, byte>(ref MemoryMarshal.GetReference(destination));
-
-                // Read 8 bytes (4 chars) at a time
-
-                if (source.Length >= 4)
-                {
-                    nuint lastIndexWhereCanReadFourChars = (uint)(2 * source.Length - 8);
-                    do
-                    {
-                        // This is a mostly branchless case change routine. Generally speaking, we assume that the majority
-                        // of input is ASCII, so the 'if' checks below should normally evaluate to false. However, within
-                        // the ASCII data, we expect that characters of either case might be about equally distributed, so
-                        // we want the case change operation itself to be branchless. This gives optimal performance in the
-                        // common case. We also expect that developers aren't passing very long (16+ character) strings into
-                        // this method, so we won't bother vectorizing until data shows us that it's worthwhile to do so.
-                        //
-                        // Keep the logic in ChangeCaseToUpper, ChangeCaseToLower, and Marvin.ComputeHash32OrdinalIgnoreCase in sync.
-
-#if BIT64
-                        ulong tempValue = Unsafe.ReadUnaligned<ulong>(ref Unsafe.AddByteOffset(ref sourceBytes, currIdx));
-                        if (!Utf16Utility.QWordAllCharsAreAscii(tempValue))
-                        {
-                            goto NonAscii;
-                        }
-                        tempValue = Utf16Utility.ToLowerInvariantAsciiQWord(tempValue);
-                        Unsafe.WriteUnaligned<ulong>(ref Unsafe.AddByteOffset(ref destBytes, currIdx), tempValue);
-#else
-                        uint tempValue = Unsafe.ReadUnaligned<uint>(ref Unsafe.AddByteOffset(ref sourceBytes, currIdx));
-                        if (!Utf16Utility.DWordAllCharsAreAscii(tempValue))
-                        {
-                            goto NonAscii;
-                        }
-                        tempValue = Utf16Utility.ToLowerInvariantAsciiDWord(tempValue);
-                        Unsafe.WriteUnaligned<uint>(ref Unsafe.AddByteOffset(ref destBytes, currIdx), tempValue);
-
-                        tempValue = Unsafe.ReadUnaligned<uint>(ref Unsafe.AddByteOffset(ref Unsafe.AddByteOffset(ref sourceBytes, currIdx), 4));
-                        if (!Utf16Utility.DWordAllCharsAreAscii(tempValue))
-                        {
-                            goto NonAsciiSkip4Bytes;
-                        }
-                        tempValue = Utf16Utility.ToLowerInvariantAsciiDWord(tempValue);
-                        Unsafe.WriteUnaligned<uint>(ref Unsafe.AddByteOffset(ref Unsafe.AddByteOffset(ref destBytes, currIdx), 4), tempValue);
-#endif
-                    } while ((currIdx += 8) <= lastIndexWhereCanReadFourChars);
-
-                    // At this point, there are fewer than 4 characters remaining to convert.
-                    Debug.Assert(source.Length - (int)currIdx <= 6);
-                }
-
-                // If there are 2 or 3 characters left to convert, we'll convert 2 of them now.
-                if ((source.Length & 2) != 0)
-                {
-                    uint tempValue = Unsafe.ReadUnaligned<uint>(ref Unsafe.AddByteOffset(ref sourceBytes, currIdx));
-                    if (!Utf16Utility.DWordAllCharsAreAscii(tempValue))
-                    {
-                        goto NonAscii;
-                    }
-                    tempValue = Utf16Utility.ToLowerInvariantAsciiDWord(tempValue);
-                    Unsafe.WriteUnaligned<uint>(ref Unsafe.AddByteOffset(ref destBytes, currIdx), tempValue);
-                    currIdx += 4;
-                }
-
-                // If there's a single character left to convert, do it now.
-                if ((source.Length & 1) != 0)
-                {
-                    uint tempValue = Unsafe.As<byte, char>(ref Unsafe.AddByteOffset(ref sourceBytes, currIdx));
-                    if (tempValue > 0x7FU)
-                    {
-                        goto NonAscii;
-                    }
-                    tempValue = Utf16Utility.ToLowerInvariantAsciiDWord(tempValue);
-                    Unsafe.As<byte, char>(ref Unsafe.AddByteOffset(ref destBytes, currIdx)) = (char)tempValue;
-                }
-
-                // And we're finished!
-
-                return;
-
-            // If we reached this point, we found non-ASCII data.
-            // Fall back down the p/invoke code path.
-
-            NonAsciiSkip4Bytes:
-                currIdx += 4;
-
-            NonAscii:
-                Debug.Assert((currIdx / 2) < (ulong)source.Length, "We somehow read past the end of the buffer.");
-                int subtrahend = (int)((uint)currIdx / 2);
-                source = new ReadOnlySpan<char>(ref Unsafe.As<byte, char>(ref Unsafe.AddByteOffset(ref sourceBytes, currIdx)), source.Length - subtrahend);
-                destination = new Span<char>(ref Unsafe.As<byte, char>(ref Unsafe.AddByteOffset(ref destBytes, currIdx)), destination.Length - subtrahend);
-            }
-
-            // We encountered non-ASCII data and therefore can't perform invariant case conversion; or the requested culture
-            // has a case conversion that's different from the invariant culture, even for ASCII data (e.g., tr-TR converts
-            // 'i' (U+0069) to Latin Capital Letter I With Dot Above (U+0130)).
-
-            fixed (char* pSource = &MemoryMarshal.GetReference(source))
-            fixed (char* pResult = &MemoryMarshal.GetReference(destination))
-            {
-                ChangeCase(pSource, source.Length, pResult, destination.Length, toUpper: false);
-            }
-        }
-
-        internal unsafe void ChangeCaseToUpper(ReadOnlySpan<char> source, Span<char> destination)
-        {
-            Debug.Assert(!_invariantMode);
-            Debug.Assert(destination.Length >= source.Length);
-
-            if (source.IsEmpty)
-            {
-                return;
-            }
-
-            if (IsAsciiCasingSameAsInvariant)
-            {
-                nuint currIdx = 0; // in bytes, not chars
-                ref byte sourceBytes = ref Unsafe.As<char, byte>(ref MemoryMarshal.GetReference(source));
-                ref byte destBytes = ref Unsafe.As<char, byte>(ref MemoryMarshal.GetReference(destination));
-
-                // Read 8 bytes (4 chars) at a time
-
-                if (source.Length >= 4)
-                {
-                    nuint lastIndexWhereCanReadFourChars = (uint)(2 * source.Length - 8);
-                    do
-                    {
-                        // This is a mostly branchless case change routine. Generally speaking, we assume that the majority
-                        // of input is ASCII, so the 'if' checks below should normally evaluate to false. However, within
-                        // the ASCII data, we expect that characters of either case might be about equally distributed, so
-                        // we want the case change operation itself to be branchless. This gives optimal performance in the
-                        // common case. We also expect that developers aren't passing very long (16+ character) strings into
-                        // this method, so we won't bother vectorizing until data shows us that it's worthwhile to do so.
-                        //
-                        // Keep the logic in ChangeCaseToUpper, ChangeCaseToLower, and Marvin.ComputeHash32OrdinalIgnoreCase in sync.
-
-#if BIT64
-                        ulong tempValue = Unsafe.ReadUnaligned<ulong>(ref Unsafe.AddByteOffset(ref sourceBytes, currIdx));
-                        if (!Utf16Utility.QWordAllCharsAreAscii(tempValue))
-                        {
-                            goto NonAscii;
-=======
             fixed (char* pSource = source)
             {
                 nuint currIdx = 0; // in chars
@@ -563,42 +406,9 @@
                         if ((toUpper) ? ((tempValue - 'a') <= (uint)('z' - 'a')) : ((tempValue - 'A') <= (uint)('Z' - 'A')))
                         {
                             goto AsciiMustChangeCase;
->>>>>>> e0637d0e
                         }
-                        tempValue = Utf16Utility.ToUpperInvariantAsciiQWord(tempValue);
-                        Unsafe.WriteUnaligned<ulong>(ref Unsafe.AddByteOffset(ref destBytes, currIdx), tempValue);
-#else
-                        uint tempValue = Unsafe.ReadUnaligned<uint>(ref Unsafe.AddByteOffset(ref sourceBytes, currIdx));
-                        if (!Utf16Utility.DWordAllCharsAreAscii(tempValue))
-                        {
-                            goto NonAscii;
-                        }
-                        tempValue = Utf16Utility.ToUpperInvariantAsciiDWord(tempValue);
-                        Unsafe.WriteUnaligned<uint>(ref Unsafe.AddByteOffset(ref destBytes, currIdx), tempValue);
-
-                        tempValue = Unsafe.ReadUnaligned<uint>(ref Unsafe.AddByteOffset(ref Unsafe.AddByteOffset(ref sourceBytes, currIdx), 4));
-                        if (!Utf16Utility.DWordAllCharsAreAscii(tempValue))
-                        {
-                            goto NonAsciiSkip4Bytes;
-                        }
-                        tempValue = Utf16Utility.ToUpperInvariantAsciiDWord(tempValue);
-                        Unsafe.WriteUnaligned<uint>(ref Unsafe.AddByteOffset(ref Unsafe.AddByteOffset(ref destBytes, currIdx), 4), tempValue);
-#endif
-                    } while ((currIdx += 8) <= lastIndexWhereCanReadFourChars);
-
-<<<<<<< HEAD
-                    // At this point, there are fewer than 4 characters remaining to convert.
-                    Debug.Assert(source.Length - (int)currIdx <= 6);
-                }
-
-                // If there are 2 or 3 characters left to convert, we'll convert 2 of them now.
-                if ((source.Length & 2) != 0)
-                {
-                    uint tempValue = Unsafe.ReadUnaligned<uint>(ref Unsafe.AddByteOffset(ref sourceBytes, currIdx));
-                    if (!Utf16Utility.DWordAllCharsAreAscii(tempValue))
-                    {
-                        goto NonAscii;
-=======
+                    }
+
                     // We got through all characters without finding anything that needed to change - done!
                     return source;
 
@@ -617,25 +427,9 @@
                         // and re-run the fast span-based logic over the remainder of the data
                         ChangeCaseCommon<TConversion>(source.AsSpan((int)currIdx), resultSpan.Slice((int)currIdx));
                         return result;
->>>>>>> e0637d0e
-                    }
-                    tempValue = Utf16Utility.ToUpperInvariantAsciiDWord(tempValue);
-                    Unsafe.WriteUnaligned<uint>(ref Unsafe.AddByteOffset(ref destBytes, currIdx), tempValue);
-                    currIdx += 4;
-                }
-
-<<<<<<< HEAD
-                // If there's a single character left to convert, do it now.
-                if ((source.Length & 1) != 0)
-                {
-                    uint tempValue = Unsafe.As<byte, char>(ref Unsafe.AddByteOffset(ref sourceBytes, currIdx));
-                    if (tempValue > 0x7FU)
-                    {
-                        goto NonAscii;
-                    }
-                    tempValue = Utf16Utility.ToUpperInvariantAsciiDWord(tempValue);
-                    Unsafe.As<byte, char>(ref Unsafe.AddByteOffset(ref destBytes, currIdx)) = (char)tempValue;
-=======
+                    }
+                }
+
             NotAscii:
                 {
                     // We reached non-ASCII data *or* the requested culture doesn't map ASCII data the same way as the invariant culture.
@@ -656,34 +450,7 @@
                         ChangeCase(pSource + currIdx, source.Length - (int)currIdx, pResult + currIdx, result.Length - (int)currIdx, toUpper);
                     }
                     return result;
->>>>>>> e0637d0e
-                }
-
-                // And we're finished!
-
-                return;
-
-                // If we reached this point, we found non-ASCII data.
-                // Fall back down the p/invoke code path.
-
-            NonAsciiSkip4Bytes:
-                currIdx += 4;
-
-            NonAscii:
-                Debug.Assert((currIdx / 2) < (ulong)source.Length, "We somehow read past the end of the buffer.");
-                int subtrahend = (int)((uint)currIdx / 2);
-                source = new ReadOnlySpan<char>(ref Unsafe.As<byte, char>(ref Unsafe.AddByteOffset(ref sourceBytes, currIdx)), source.Length - subtrahend);
-                destination = new Span<char>(ref Unsafe.As<byte, char>(ref Unsafe.AddByteOffset(ref destBytes, currIdx)), destination.Length - subtrahend);
-            }
-
-            // We encountered non-ASCII data and therefore can't perform invariant case conversion; or the requested culture
-            // has a case conversion that's different from the invariant culture, even for ASCII data (e.g., tr-TR converts
-            // 'i' (U+0069) to Latin Capital Letter I With Dot Above (U+0130)).
-
-            fixed (char* pSource = &MemoryMarshal.GetReference(source))
-            fixed (char* pResult = &MemoryMarshal.GetReference(destination))
-            {
-                ChangeCase(pSource, source.Length, pResult, destination.Length, toUpper: true);
+                }
             }
         }
 

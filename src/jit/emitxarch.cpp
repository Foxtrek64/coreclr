--- conflicted
+++ resolved
@@ -11019,10 +11019,6 @@
             break;
 
         case INS_bswap:
-<<<<<<< HEAD
-
-=======
->>>>>>> ef93a727
         {
             assert(size >= EA_4BYTE && size <= EA_PTRSIZE); // 16-bit BSWAP is undefined
 

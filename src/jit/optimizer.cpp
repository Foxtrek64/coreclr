// Licensed to the .NET Foundation under one or more agreements.
// The .NET Foundation licenses this file to you under the MIT license.
// See the LICENSE file in the project root for more information.

/*XXXXXXXXXXXXXXXXXXXXXXXXXXXXXXXXXXXXXXXXXXXXXXXXXXXXXXXXXXXXXXXXXXXXXXXXXXXXX
XXXXXXXXXXXXXXXXXXXXXXXXXXXXXXXXXXXXXXXXXXXXXXXXXXXXXXXXXXXXXXXXXXXXXXXXXXXXXXX
XX                                                                           XX
XX                              Optimizer                                    XX
XX                                                                           XX
XXXXXXXXXXXXXXXXXXXXXXXXXXXXXXXXXXXXXXXXXXXXXXXXXXXXXXXXXXXXXXXXXXXXXXXXXXXXXXX
XXXXXXXXXXXXXXXXXXXXXXXXXXXXXXXXXXXXXXXXXXXXXXXXXXXXXXXXXXXXXXXXXXXXXXXXXXXXXXX
*/

#include "jitpch.h"
#ifdef _MSC_VER
#pragma hdrstop
#pragma warning(disable : 4701)
#endif

/*****************************************************************************/

void Compiler::optInit()
{
    optLoopsMarked = false;
    fgHasLoops     = false;

    /* Initialize the # of tracked loops to 0 */
    optLoopCount = 0;
    optLoopTable = nullptr;

    /* Keep track of the number of calls and indirect calls made by this method */
    optCallCount         = 0;
    optIndirectCallCount = 0;
    optNativeCallCount   = 0;
    optAssertionCount    = 0;
    optAssertionDep      = nullptr;
#if FEATURE_ANYCSE
    optCSECandidateTotal = 0;
    optCSEstart          = UINT_MAX;
    optCSEcount          = 0;
#endif // FEATURE_ANYCSE
}

DataFlow::DataFlow(Compiler* pCompiler) : m_pCompiler(pCompiler)
{
}

/*****************************************************************************
 *
 */

void Compiler::optSetBlockWeights()
{
    noway_assert(!opts.MinOpts() && !opts.compDbgCode);
    assert(fgDomsComputed);

#ifdef DEBUG
    bool changed = false;
#endif

    bool firstBBdomsRets = true;

    BasicBlock* block;

    for (block = fgFirstBB; (block != nullptr); block = block->bbNext)
    {
        /* Blocks that can't be reached via the first block are rarely executed */
        if (!fgReachable(fgFirstBB, block))
        {
            block->bbSetRunRarely();
        }

        if (block->bbWeight != BB_ZERO_WEIGHT)
        {
            // Calculate our bbWeight:
            //
            //  o BB_UNITY_WEIGHT if we dominate all BBJ_RETURN blocks
            //  o otherwise BB_UNITY_WEIGHT / 2
            //
            bool domsRets = true; // Assume that we will dominate

            for (BasicBlockList* retBlocks = fgReturnBlocks; retBlocks != nullptr; retBlocks = retBlocks->next)
            {
                if (!fgDominate(block, retBlocks->block))
                {
                    domsRets = false;
                    break;
                }
            }

            if (block == fgFirstBB)
            {
                firstBBdomsRets = domsRets;
            }

            // If we are not using profile weight then we lower the weight
            // of blocks that do not dominate a return block
            //
            if (firstBBdomsRets && (fgIsUsingProfileWeights() == false) && (domsRets == false))
            {
#if DEBUG
                changed = true;
#endif
                block->modifyBBWeight(block->bbWeight / 2);
                noway_assert(block->bbWeight);
            }
        }
    }

#if DEBUG
    if (changed && verbose)
    {
        printf("\nAfter optSetBlockWeights:\n");
        fgDispBasicBlocks();
        printf("\n");
    }

    /* Check that the flowgraph data (bbNum, bbRefs, bbPreds) is up-to-date */
    fgDebugCheckBBlist();
#endif
}

/*****************************************************************************
 *
 *  Marks the blocks between 'begBlk' and 'endBlk' as part of a loop.
 */

void Compiler::optMarkLoopBlocks(BasicBlock* begBlk, BasicBlock* endBlk, bool excludeEndBlk)
{
    /* Calculate the 'loopWeight',
       this is the amount to increase each block in the loop
       Our heuristic is that loops are weighted eight times more
       than straight line code.
       Thus we increase each block by 7 times the weight of
       the loop header block,
       if the loops are all properly formed gives us:
       (assuming that BB_LOOP_WEIGHT is 8)

          1 -- non loop basic block
          8 -- single loop nesting
         64 -- double loop nesting
        512 -- triple loop nesting

    */

    noway_assert(begBlk->bbNum <= endBlk->bbNum);
    noway_assert(begBlk->isLoopHead());
    noway_assert(fgReachable(begBlk, endBlk));

#ifdef DEBUG
    if (verbose)
    {
        printf("\nMarking loop L%02u", begBlk->bbLoopNum);
    }
#endif

    noway_assert(!opts.MinOpts());

    /* Build list of backedges for block begBlk */
    flowList* backedgeList = nullptr;

    for (flowList* pred = begBlk->bbPreds; pred != nullptr; pred = pred->flNext)
    {
        /* Is this a backedge? */
        if (pred->flBlock->bbNum >= begBlk->bbNum)
        {
            flowList* flow = new (this, CMK_FlowList) flowList();

#if MEASURE_BLOCK_SIZE
            genFlowNodeCnt += 1;
            genFlowNodeSize += sizeof(flowList);
#endif // MEASURE_BLOCK_SIZE

            flow->flNext  = backedgeList;
            flow->flBlock = pred->flBlock;
            backedgeList  = flow;
        }
    }

    /* At least one backedge must have been found (the one from endBlk) */
    noway_assert(backedgeList);

    BasicBlock* curBlk = begBlk;

    while (true)
    {
        noway_assert(curBlk);

        // For curBlk to be part of a loop that starts at begBlk
        // curBlk must be reachable from begBlk and (since this is a loop)
        // likewise begBlk must be reachable from curBlk.
        //

        if (fgReachable(curBlk, begBlk) && fgReachable(begBlk, curBlk))
        {
            /* If this block reaches any of the backedge blocks we set reachable   */
            /* If this block dominates any of the backedge blocks we set dominates */
            bool reachable = false;
            bool dominates = false;

            for (flowList* tmp = backedgeList; tmp != nullptr; tmp = tmp->flNext)
            {
                BasicBlock* backedge = tmp->flBlock;

                if (!curBlk->isRunRarely())
                {
                    reachable |= fgReachable(curBlk, backedge);
                    dominates |= fgDominate(curBlk, backedge);

                    if (dominates && reachable)
                    {
                        break;
                    }
                }
            }

            if (reachable)
            {
                noway_assert(curBlk->bbWeight > BB_ZERO_WEIGHT);

                unsigned weight;

                if (curBlk->hasProfileWeight())
                {
                    // We have real profile weights, so we aren't going to change this blocks weight
                    weight = curBlk->bbWeight;
                }
                else
                {
                    if (dominates)
                    {
                        weight = curBlk->bbWeight * BB_LOOP_WEIGHT;
                    }
                    else
                    {
                        weight = curBlk->bbWeight * (BB_LOOP_WEIGHT / 2);
                    }

                    //
                    // The multiplication may have caused us to overflow
                    //
                    if (weight < curBlk->bbWeight)
                    {
                        // The multiplication caused us to overflow
                        weight = BB_MAX_WEIGHT;
                    }
                    //
                    //  Set the new weight
                    //
                    curBlk->modifyBBWeight(weight);
                }
#ifdef DEBUG
                if (verbose)
                {
                    printf("\n    BB%02u(wt=%s)", curBlk->bbNum, refCntWtd2str(curBlk->getBBWeight(this)));
                }
#endif
            }
        }

        /* Stop if we've reached the last block in the loop */

        if (curBlk == endBlk)
        {
            break;
        }

        curBlk = curBlk->bbNext;

        /* If we are excluding the endBlk then stop if we've reached endBlk */

        if (excludeEndBlk && (curBlk == endBlk))
        {
            break;
        }
    }
}

/*****************************************************************************
 *
 *   Unmark the blocks between 'begBlk' and 'endBlk' as part of a loop.
 */

void Compiler::optUnmarkLoopBlocks(BasicBlock* begBlk, BasicBlock* endBlk)
{
    /* A set of blocks that were previously marked as a loop are now
       to be unmarked, since we have decided that for some reason this
       loop no longer exists.
       Basically we are just reseting the blocks bbWeight to their
       previous values.
    */

    noway_assert(begBlk->bbNum <= endBlk->bbNum);
    noway_assert(begBlk->isLoopHead());

    noway_assert(!opts.MinOpts());

    BasicBlock* curBlk;
    unsigned    backEdgeCount = 0;

    for (flowList* pred = begBlk->bbPreds; pred != nullptr; pred = pred->flNext)
    {
        curBlk = pred->flBlock;

        /* is this a backward edge? (from curBlk to begBlk) */

        if (begBlk->bbNum > curBlk->bbNum)
        {
            continue;
        }

        /* We only consider back-edges that are BBJ_COND or BBJ_ALWAYS for loops */

        if ((curBlk->bbJumpKind != BBJ_COND) && (curBlk->bbJumpKind != BBJ_ALWAYS))
        {
            continue;
        }

        backEdgeCount++;
    }

    /* Only unmark the loop blocks if we have exactly one loop back edge */
    if (backEdgeCount != 1)
    {
#ifdef DEBUG
        if (verbose)
        {
            if (backEdgeCount > 0)
            {
                printf("\nNot removing loop L%02u, due to an additional back edge", begBlk->bbLoopNum);
            }
            else if (backEdgeCount == 0)
            {
                printf("\nNot removing loop L%02u, due to no back edge", begBlk->bbLoopNum);
            }
        }
#endif
        return;
    }
    noway_assert(backEdgeCount == 1);
    noway_assert(fgReachable(begBlk, endBlk));

#ifdef DEBUG
    if (verbose)
    {
        printf("\nUnmarking loop L%02u", begBlk->bbLoopNum);
    }
#endif

    curBlk = begBlk;
    while (true)
    {
        noway_assert(curBlk);

        // For curBlk to be part of a loop that starts at begBlk
        // curBlk must be reachable from begBlk and (since this is a loop)
        // likewise begBlk must be reachable from curBlk.
        //
        if (!curBlk->isRunRarely() && fgReachable(curBlk, begBlk) && fgReachable(begBlk, curBlk))
        {
            unsigned weight = curBlk->bbWeight;

            // Don't unmark blocks that are set to BB_MAX_WEIGHT
            // Don't unmark blocks when we are using profile weights
            //
            if (!curBlk->isMaxBBWeight() && !curBlk->hasProfileWeight())
            {
                if (!fgDominate(curBlk, endBlk))
                {
                    weight *= 2;
                }
                else
                {
                    /* Merging of blocks can disturb the Dominates
                       information (see RAID #46649) */
                    if (weight < BB_LOOP_WEIGHT)
                    {
                        weight *= 2;
                    }
                }

                // We can overflow here so check for it
                if (weight < curBlk->bbWeight)
                {
                    weight = BB_MAX_WEIGHT;
                }

                assert(weight >= BB_LOOP_WEIGHT);

                curBlk->modifyBBWeight(weight / BB_LOOP_WEIGHT);
            }

#ifdef DEBUG
            if (verbose)
            {
                printf("\n    BB%02u(wt=%s)", curBlk->bbNum, refCntWtd2str(curBlk->getBBWeight(this)));
            }
#endif
        }
        /* Stop if we've reached the last block in the loop */

        if (curBlk == endBlk)
        {
            break;
        }

        curBlk = curBlk->bbNext;

        /* Stop if we go past the last block in the loop, as it may have been deleted */
        if (curBlk->bbNum > endBlk->bbNum)
        {
            break;
        }
    }
}

/*****************************************************************************************************
 *
 *  Function called to update the loop table and bbWeight before removing a block
 */

void Compiler::optUpdateLoopsBeforeRemoveBlock(BasicBlock* block, bool skipUnmarkLoop)
{
    if (!optLoopsMarked)
    {
        return;
    }

    noway_assert(!opts.MinOpts());

    bool removeLoop = false;

    /* If an unreachable block was part of a loop entry or bottom then the loop is unreachable */
    /* Special case: the block was the head of a loop - or pointing to a loop entry */

    for (unsigned loopNum = 0; loopNum < optLoopCount; loopNum++)
    {
        /* Some loops may have been already removed by
         * loop unrolling or conditional folding */

        if (optLoopTable[loopNum].lpFlags & LPFLG_REMOVED)
        {
            continue;
        }

        if (block == optLoopTable[loopNum].lpEntry || block == optLoopTable[loopNum].lpBottom)
        {
            optLoopTable[loopNum].lpFlags |= LPFLG_REMOVED;
            continue;
        }

#ifdef DEBUG
        if (verbose)
        {
            printf("\nUpdateLoopsBeforeRemoveBlock Before: ");
            optPrintLoopInfo(loopNum);
        }
#endif

        /* If the loop is still in the table
         * any block in the loop must be reachable !!! */

        noway_assert(optLoopTable[loopNum].lpEntry != block);
        noway_assert(optLoopTable[loopNum].lpBottom != block);

        if (optLoopTable[loopNum].lpExit == block)
        {
            optLoopTable[loopNum].lpExit = nullptr;
            optLoopTable[loopNum].lpFlags &= ~LPFLG_ONE_EXIT;
            ;
        }

        /* If this points to the actual entry in the loop
         * then the whole loop may become unreachable */

        switch (block->bbJumpKind)
        {
            unsigned     jumpCnt;
            BasicBlock** jumpTab;

            case BBJ_NONE:
            case BBJ_COND:
                if (block->bbNext == optLoopTable[loopNum].lpEntry)
                {
                    removeLoop = true;
                    break;
                }
                if (block->bbJumpKind == BBJ_NONE)
                {
                    break;
                }

                __fallthrough;

            case BBJ_ALWAYS:
                noway_assert(block->bbJumpDest);
                if (block->bbJumpDest == optLoopTable[loopNum].lpEntry)
                {
                    removeLoop = true;
                }
                break;

            case BBJ_SWITCH:
                jumpCnt = block->bbJumpSwt->bbsCount;
                jumpTab = block->bbJumpSwt->bbsDstTab;

                do
                {
                    noway_assert(*jumpTab);
                    if ((*jumpTab) == optLoopTable[loopNum].lpEntry)
                    {
                        removeLoop = true;
                    }
                } while (++jumpTab, --jumpCnt);
                break;

            default:
                break;
        }

        if (removeLoop)
        {
            /* Check if the entry has other predecessors outside the loop
             * TODO: Replace this when predecessors are available */

            BasicBlock* auxBlock;
            for (auxBlock = fgFirstBB; auxBlock; auxBlock = auxBlock->bbNext)
            {
                /* Ignore blocks in the loop */

                if (auxBlock->bbNum > optLoopTable[loopNum].lpHead->bbNum &&
                    auxBlock->bbNum <= optLoopTable[loopNum].lpBottom->bbNum)
                {
                    continue;
                }

                switch (auxBlock->bbJumpKind)
                {
                    unsigned     jumpCnt;
                    BasicBlock** jumpTab;

                    case BBJ_NONE:
                    case BBJ_COND:
                        if (auxBlock->bbNext == optLoopTable[loopNum].lpEntry)
                        {
                            removeLoop = false;
                            break;
                        }
                        if (auxBlock->bbJumpKind == BBJ_NONE)
                        {
                            break;
                        }

                        __fallthrough;

                    case BBJ_ALWAYS:
                        noway_assert(auxBlock->bbJumpDest);
                        if (auxBlock->bbJumpDest == optLoopTable[loopNum].lpEntry)
                        {
                            removeLoop = false;
                        }
                        break;

                    case BBJ_SWITCH:
                        jumpCnt = auxBlock->bbJumpSwt->bbsCount;
                        jumpTab = auxBlock->bbJumpSwt->bbsDstTab;

                        do
                        {
                            noway_assert(*jumpTab);
                            if ((*jumpTab) == optLoopTable[loopNum].lpEntry)
                            {
                                removeLoop = false;
                            }
                        } while (++jumpTab, --jumpCnt);
                        break;

                    default:
                        break;
                }
            }

            if (removeLoop)
            {
                optLoopTable[loopNum].lpFlags |= LPFLG_REMOVED;
            }
        }
        else if (optLoopTable[loopNum].lpHead == block)
        {
            /* The loop has a new head - Just update the loop table */
            optLoopTable[loopNum].lpHead = block->bbPrev;
        }

#ifdef DEBUG
        if (verbose)
        {
            printf("\nUpdateLoopsBeforeRemoveBlock After: ");
            optPrintLoopInfo(loopNum);
        }
#endif
    }

    if ((skipUnmarkLoop == false) && ((block->bbJumpKind == BBJ_ALWAYS) || (block->bbJumpKind == BBJ_COND)) &&
        (block->bbJumpDest->isLoopHead()) && (block->bbJumpDest->bbNum <= block->bbNum) && fgDomsComputed &&
        (fgCurBBEpochSize == fgDomBBcount + 1) && fgReachable(block->bbJumpDest, block))
    {
        optUnmarkLoopBlocks(block->bbJumpDest, block);
    }
}

#ifdef DEBUG

/*****************************************************************************
 *
 *  Given the beginBlock of the loop, return the index of this loop
 *  to the loop table.
 */

unsigned Compiler::optFindLoopNumberFromBeginBlock(BasicBlock* begBlk)
{
    unsigned lnum = 0;

    for (lnum = 0; lnum < optLoopCount; lnum++)
    {
        if (optLoopTable[lnum].lpHead->bbNext == begBlk)
        {
            // Found the loop.
            return lnum;
        }
    }

    noway_assert(!"Loop number not found.");

    return optLoopCount;
}

/*****************************************************************************
 *
 *  Print loop info in an uniform way.
 */

void Compiler::optPrintLoopInfo(unsigned      loopInd,
                                BasicBlock*   lpHead,
                                BasicBlock*   lpFirst,
                                BasicBlock*   lpTop,
                                BasicBlock*   lpEntry,
                                BasicBlock*   lpBottom,
                                unsigned char lpExitCnt,
                                BasicBlock*   lpExit,
                                unsigned      parentLoop)
{
    noway_assert(lpHead);

    //
    // NOTE: we take "loopInd" as an argument instead of using the one
    //       stored in begBlk->bbLoopNum because sometimes begBlk->bbLoopNum
    //       has not be set correctly. For example, in optRecordLoop().
    //       However, in most of the cases, loops should have been recorded.
    //       Therefore the correct way is to call the Compiler::optPrintLoopInfo(unsigned lnum)
    //       version of this method.
    //
    printf("L%02u, from BB%02u", loopInd, lpFirst->bbNum);
    if (lpTop != lpFirst)
    {
        printf(" (loop top is BB%02u)", lpTop->bbNum);
    }

    printf(" to BB%02u (Head=BB%02u, Entry=BB%02u, ExitCnt=%d", lpBottom->bbNum, lpHead->bbNum, lpEntry->bbNum,
           lpExitCnt);

    if (lpExitCnt == 1)
    {
        printf(" at BB%02u", lpExit->bbNum);
    }

    if (parentLoop != BasicBlock::NOT_IN_LOOP)
    {
        printf(", parent loop = L%02u", parentLoop);
    }
    printf(")");
}

/*****************************************************************************
 *
 *  Print loop information given the index of the loop in the loop table.
 */

void Compiler::optPrintLoopInfo(unsigned lnum)
{
    noway_assert(lnum < optLoopCount);

    LoopDsc* ldsc = &optLoopTable[lnum]; // lnum is the INDEX to the loop table.

    optPrintLoopInfo(lnum, ldsc->lpHead, ldsc->lpFirst, ldsc->lpTop, ldsc->lpEntry, ldsc->lpBottom, ldsc->lpExitCnt,
                     ldsc->lpExit, ldsc->lpParent);
}

#endif

//------------------------------------------------------------------------
// optPopulateInitInfo: Populate loop init info in the loop table.
//
// Arguments:
//     init     -  the tree that is supposed to initialize the loop iterator.
//     iterVar  -  loop iteration variable.
//
// Return Value:
//     "false" if the loop table could not be populated with the loop iterVar init info.
//
// Operation:
//     The 'init' tree is checked if its lhs is a local and rhs is either
//     a const or a local.
//
bool Compiler::optPopulateInitInfo(unsigned loopInd, GenTree* init, unsigned iterVar)
{
    // Operator should be =
    if (init->gtOper != GT_ASG)
    {
        return false;
    }

    GenTree* lhs = init->gtOp.gtOp1;
    GenTree* rhs = init->gtOp.gtOp2;
    // LHS has to be local and should equal iterVar.
    if (lhs->gtOper != GT_LCL_VAR || lhs->gtLclVarCommon.gtLclNum != iterVar)
    {
        return false;
    }

    // RHS can be constant or local var.
    // TODO-CQ: CLONE: Add arr length for descending loops.
    if (rhs->gtOper == GT_CNS_INT && rhs->TypeGet() == TYP_INT)
    {
        optLoopTable[loopInd].lpFlags |= LPFLG_CONST_INIT;
        optLoopTable[loopInd].lpConstInit = (int)rhs->gtIntCon.gtIconVal;
    }
    else if (rhs->gtOper == GT_LCL_VAR)
    {
        optLoopTable[loopInd].lpFlags |= LPFLG_VAR_INIT;
        optLoopTable[loopInd].lpVarInit = rhs->gtLclVarCommon.gtLclNum;
    }
    else
    {
        return false;
    }
    return true;
}

//----------------------------------------------------------------------------------
// optCheckIterInLoopTest: Check if iter var is used in loop test.
//
// Arguments:
//      test          "jtrue" tree or an asg of the loop iter termination condition
//      from/to       blocks (beg, end) which are part of the loop.
//      iterVar       loop iteration variable.
//      loopInd       loop index.
//
//  Operation:
//      The test tree is parsed to check if "iterVar" matches the lhs of the condition
//      and the rhs limit is extracted from the "test" tree. The limit information is
//      added to the loop table.
//
//  Return Value:
//      "false" if the loop table could not be populated with the loop test info or
//      if the test condition doesn't involve iterVar.
//
bool Compiler::optCheckIterInLoopTest(
    unsigned loopInd, GenTree* test, BasicBlock* from, BasicBlock* to, unsigned iterVar)
{
    // Obtain the relop from the "test" tree.
    GenTree* relop;
    if (test->gtOper == GT_JTRUE)
    {
        relop = test->gtGetOp1();
    }
    else
    {
        assert(test->gtOper == GT_ASG);
        relop = test->gtGetOp2();
    }

    noway_assert(relop->OperKind() & GTK_RELOP);

    GenTree* opr1 = relop->gtOp.gtOp1;
    GenTree* opr2 = relop->gtOp.gtOp2;

    GenTree* iterOp;
    GenTree* limitOp;

    // Make sure op1 or op2 is the iterVar.
    if (opr1->gtOper == GT_LCL_VAR && opr1->gtLclVarCommon.gtLclNum == iterVar)
    {
        iterOp  = opr1;
        limitOp = opr2;
    }
    else if (opr2->gtOper == GT_LCL_VAR && opr2->gtLclVarCommon.gtLclNum == iterVar)
    {
        iterOp  = opr2;
        limitOp = opr1;
    }
    else
    {
        return false;
    }

    if (iterOp->gtType != TYP_INT)
    {
        return false;
    }

    // Mark the iterator node.
    iterOp->gtFlags |= GTF_VAR_ITERATOR;

    // Check what type of limit we have - constant, variable or arr-len.
    if (limitOp->gtOper == GT_CNS_INT)
    {
        optLoopTable[loopInd].lpFlags |= LPFLG_CONST_LIMIT;
        if ((limitOp->gtFlags & GTF_ICON_SIMD_COUNT) != 0)
        {
            optLoopTable[loopInd].lpFlags |= LPFLG_SIMD_LIMIT;
        }
    }
    else if (limitOp->gtOper == GT_LCL_VAR && !optIsVarAssigned(from, to, nullptr, limitOp->gtLclVarCommon.gtLclNum))
    {
        optLoopTable[loopInd].lpFlags |= LPFLG_VAR_LIMIT;
    }
    else if (limitOp->gtOper == GT_ARR_LENGTH)
    {
        optLoopTable[loopInd].lpFlags |= LPFLG_ARRLEN_LIMIT;
    }
    else
    {
        return false;
    }
    // Save the type of the comparison between the iterator and the limit.
    optLoopTable[loopInd].lpTestTree = relop;
    return true;
}

//----------------------------------------------------------------------------------
// optIsLoopIncrTree: Check if loop is a tree of form v += 1 or v = v + 1
//
// Arguments:
//      incr        The incr tree to be checked. Whether incr tree is
//                  oper-equal(+=, -=...) type nodes or v=v+1 type ASG nodes.
//
//  Operation:
//      The test tree is parsed to check if "iterVar" matches the lhs of the condition
//      and the rhs limit is extracted from the "test" tree. The limit information is
//      added to the loop table.
//
//  Return Value:
//      iterVar local num if the iterVar is found, otherwise BAD_VAR_NUM.
//
unsigned Compiler::optIsLoopIncrTree(GenTree* incr)
{
    GenTree*   incrVal;
    genTreeOps updateOper;
    unsigned   iterVar = incr->IsLclVarUpdateTree(&incrVal, &updateOper);
    if (iterVar != BAD_VAR_NUM)
    {
        // We have v = v op y type asg node.
        switch (updateOper)
        {
            case GT_ADD:
            case GT_SUB:
            case GT_MUL:
            case GT_RSH:
            case GT_LSH:
                break;
            default:
                return BAD_VAR_NUM;
        }

        // Increment should be by a const int.
        // TODO-CQ: CLONE: allow variable increments.
        if ((incrVal->gtOper != GT_CNS_INT) || (incrVal->TypeGet() != TYP_INT))
        {
            return BAD_VAR_NUM;
        }
    }

    return iterVar;
}

//----------------------------------------------------------------------------------
// optComputeIterInfo: Check tree is loop increment of a lcl that is loop-invariant.
//
// Arguments:
//      from, to    - are blocks (beg, end) which are part of the loop.
//      incr        - tree that increments the loop iterator. v+=1 or v=v+1.
//      pIterVar    - see return value.
//
//  Return Value:
//      Returns true if iterVar "v" can be returned in "pIterVar", otherwise returns
//      false.
//
//  Operation:
//      Check if the "incr" tree is a "v=v+1 or v+=1" type tree and make sure it is not
//      assigned in the loop.
//
bool Compiler::optComputeIterInfo(GenTree* incr, BasicBlock* from, BasicBlock* to, unsigned* pIterVar)
{

    unsigned iterVar = optIsLoopIncrTree(incr);
    if (iterVar == BAD_VAR_NUM)
    {
        return false;
    }
    if (optIsVarAssigned(from, to, incr, iterVar))
    {
        JITDUMP("iterVar is assigned in loop\n");
        return false;
    }

    *pIterVar = iterVar;
    return true;
}

//----------------------------------------------------------------------------------
// optIsLoopTestEvalIntoTemp:
//      Pattern match if the test tree is computed into a tmp
//      and the "tmp" is used as jump condition for loop termination.
//
// Arguments:
//      testStmt    - is the JTRUE statement that is of the form: jmpTrue (Vtmp != 0)
//                    where Vtmp contains the actual loop test result.
//      newStmt     - contains the statement that is the actual test stmt involving
//                    the loop iterator.
//
//  Return Value:
//      Returns true if a new test tree can be obtained.
//
//  Operation:
//      Scan if the current stmt is a jtrue with (Vtmp != 0) as condition
//      Then returns the rhs for def of Vtmp as the "test" node.
//
//  Note:
//      This method just retrieves what it thinks is the "test" node,
//      the callers are expected to verify that "iterVar" is used in the test.
//
bool Compiler::optIsLoopTestEvalIntoTemp(GenTree* testStmt, GenTree** newTest)
{
    GenTree* test = testStmt->gtStmt.gtStmtExpr;

    if (test->gtOper != GT_JTRUE)
    {
        return false;
    }

    GenTree* relop = test->gtGetOp1();
    noway_assert(relop->OperIsCompare());

    GenTree* opr1 = relop->gtOp.gtOp1;
    GenTree* opr2 = relop->gtOp.gtOp2;

    // Make sure we have jtrue (vtmp != 0)
    if ((relop->OperGet() == GT_NE) && (opr1->OperGet() == GT_LCL_VAR) && (opr2->OperGet() == GT_CNS_INT) &&
        opr2->IsIntegralConst(0))
    {
        // Get the previous statement to get the def (rhs) of Vtmp to see
        // if the "test" is evaluated into Vtmp.
        GenTree* prevStmt = testStmt->gtPrev;
        if (prevStmt == nullptr)
        {
            return false;
        }

        GenTree* tree = prevStmt->gtStmt.gtStmtExpr;
        if (tree->OperGet() == GT_ASG)
        {
            GenTree* lhs = tree->gtOp.gtOp1;
            GenTree* rhs = tree->gtOp.gtOp2;

            // Return as the new test node.
            if (lhs->gtOper == GT_LCL_VAR && lhs->AsLclVarCommon()->GetLclNum() == opr1->AsLclVarCommon()->GetLclNum())
            {
                if (rhs->OperIsCompare())
                {
                    *newTest = prevStmt;
                    return true;
                }
            }
        }
    }
    return false;
}

//----------------------------------------------------------------------------------
// optExtractInitTestIncr:
//      Extract the "init", "test" and "incr" nodes of the loop.
//
// Arguments:
//      head    - Loop head block
//      bottom  - Loop bottom block
//      top     - Loop top block
//      ppInit  - The init stmt of the loop if found.
//      ppTest  - The test stmt of the loop if found.
//      ppIncr  - The incr stmt of the loop if found.
//
//  Return Value:
//      The results are put in "ppInit", "ppTest" and "ppIncr" if the method
//      returns true. Returns false if the information can't be extracted.
//
//  Operation:
//      Check if the "test" stmt is last stmt in the loop "bottom". If found good,
//      "test" stmt is found. Try to find the "incr" stmt. Check previous stmt of
//      "test" to get the "incr" stmt. If it is not found it could be a loop of the
//      below form.
//
//                     +-------<-----------------<-----------+
//                     |                                     |
//                     v                                     |
//      BBinit(head) -> BBcond(top) -> BBLoopBody(bottom) ---^
//
//      Check if the "incr" tree is present in the loop "top" node as the last stmt.
//      Also check if the "test" tree is assigned to a tmp node and the tmp is used
//      in the jtrue condition.
//
//  Note:
//      This method just retrieves what it thinks is the "test" node,
//      the callers are expected to verify that "iterVar" is used in the test.
//
bool Compiler::optExtractInitTestIncr(
    BasicBlock* head, BasicBlock* bottom, BasicBlock* top, GenTree** ppInit, GenTree** ppTest, GenTree** ppIncr)
{
    assert(ppInit != nullptr);
    assert(ppTest != nullptr);
    assert(ppIncr != nullptr);

    // Check if last two statements in the loop body are the increment of the iterator
    // and the loop termination test.
    noway_assert(bottom->bbTreeList != nullptr);
    GenTree* test = bottom->bbTreeList->gtPrev;
    noway_assert(test != nullptr && test->gtNext == nullptr);

    GenTree* newTest;
    if (optIsLoopTestEvalIntoTemp(test, &newTest))
    {
        test = newTest;
    }

    // Check if we have the incr tree before the test tree, if we don't,
    // check if incr is part of the loop "top".
    GenTree* incr = test->gtPrev;
    if (incr == nullptr || optIsLoopIncrTree(incr->gtStmt.gtStmtExpr) == BAD_VAR_NUM)
    {
        if (top == nullptr || top->bbTreeList == nullptr || top->bbTreeList->gtPrev == nullptr)
        {
            return false;
        }

        // If the prev stmt to loop test is not incr, then check if we have loop test evaluated into a tmp.
        GenTree* topLast = top->bbTreeList->gtPrev;
        if (optIsLoopIncrTree(topLast->gtStmt.gtStmtExpr) != BAD_VAR_NUM)
        {
            incr = topLast;
        }
        else
        {
            return false;
        }
    }

    assert(test != incr);

    // Find the last statement in the loop pre-header which we expect to be the initialization of
    // the loop iterator.
    GenTree* phdr = head->bbTreeList;
    if (phdr == nullptr)
    {
        return false;
    }

    GenTree* init = phdr->gtPrev;
    noway_assert(init != nullptr && (init->gtNext == nullptr));

    // If it is a duplicated loop condition, skip it.
    if (init->gtFlags & GTF_STMT_CMPADD)
    {
        bool doGetPrev = true;
#ifdef DEBUG
        if (opts.optRepeat)
        {
            // Previous optimization passes may have inserted compiler-generated
            // statements other than duplicated loop conditions.
            doGetPrev = (init->gtPrev != nullptr);
        }
        else
        {
            // Must be a duplicated loop condition.
            noway_assert(init->gtStmt.gtStmtExpr->gtOper == GT_JTRUE);
        }
#endif // DEBUG
        if (doGetPrev)
        {
            init = init->gtPrev;
        }
        noway_assert(init != nullptr);
    }

    noway_assert(init->gtOper == GT_STMT);
    noway_assert(test->gtOper == GT_STMT);
    noway_assert(incr->gtOper == GT_STMT);

    *ppInit = init->gtStmt.gtStmtExpr;
    *ppTest = test->gtStmt.gtStmtExpr;
    *ppIncr = incr->gtStmt.gtStmtExpr;

    return true;
}

/*****************************************************************************
 *
 *  Record the loop in the loop table.  Return true if successful, false if
 *  out of entries in loop table.
 */

bool Compiler::optRecordLoop(BasicBlock*   head,
                             BasicBlock*   first,
                             BasicBlock*   top,
                             BasicBlock*   entry,
                             BasicBlock*   bottom,
                             BasicBlock*   exit,
                             unsigned char exitCnt)
{
    // Record this loop in the table, if there's room.

    assert(optLoopCount <= MAX_LOOP_NUM);
    if (optLoopCount == MAX_LOOP_NUM)
    {
#if COUNT_LOOPS
        loopOverflowThisMethod = true;
#endif
        return false;
    }

    // Assumed preconditions on the loop we're adding.
    assert(first->bbNum <= top->bbNum);
    assert(top->bbNum <= entry->bbNum);
    assert(entry->bbNum <= bottom->bbNum);
    assert(head->bbNum < top->bbNum || head->bbNum > bottom->bbNum);

    unsigned char loopInd = optLoopCount;

    if (optLoopTable == nullptr)
    {
        assert(loopInd == 0);
        optLoopTable = getAllocator(CMK_LoopOpt).allocate<LoopDsc>(MAX_LOOP_NUM);
    }
    else
    {
        // If the new loop contains any existing ones, add it in the right place.
        for (unsigned char prevPlus1 = optLoopCount; prevPlus1 > 0; prevPlus1--)
        {
            unsigned char prev = prevPlus1 - 1;
            if (optLoopTable[prev].lpContainedBy(first, bottom))
            {
                loopInd = prev;
            }
        }
        // Move up any loops if necessary.
        for (unsigned j = optLoopCount; j > loopInd; j--)
        {
            optLoopTable[j] = optLoopTable[j - 1];
        }
    }

#ifdef DEBUG
    for (unsigned i = loopInd + 1; i < optLoopCount; i++)
    {
        // The loop is well-formed.
        assert(optLoopTable[i].lpWellFormed());
        // Check for disjoint.
        if (optLoopTable[i].lpDisjoint(first, bottom))
        {
            continue;
        }
        // Otherwise, assert complete containment (of optLoopTable[i] in new loop).
        assert(optLoopTable[i].lpContainedBy(first, bottom));
    }
#endif // DEBUG

    optLoopTable[loopInd].lpHead    = head;
    optLoopTable[loopInd].lpFirst   = first;
    optLoopTable[loopInd].lpTop     = top;
    optLoopTable[loopInd].lpBottom  = bottom;
    optLoopTable[loopInd].lpEntry   = entry;
    optLoopTable[loopInd].lpExit    = exit;
    optLoopTable[loopInd].lpExitCnt = exitCnt;

    optLoopTable[loopInd].lpParent  = BasicBlock::NOT_IN_LOOP;
    optLoopTable[loopInd].lpChild   = BasicBlock::NOT_IN_LOOP;
    optLoopTable[loopInd].lpSibling = BasicBlock::NOT_IN_LOOP;

    optLoopTable[loopInd].lpAsgVars = AllVarSetOps::UninitVal();

    optLoopTable[loopInd].lpFlags = 0;

    // We haven't yet recorded any side effects.
    for (MemoryKind memoryKind : allMemoryKinds())
    {
        optLoopTable[loopInd].lpLoopHasMemoryHavoc[memoryKind] = false;
    }
    optLoopTable[loopInd].lpFieldsModified         = nullptr;
    optLoopTable[loopInd].lpArrayElemTypesModified = nullptr;

    // If DO-WHILE loop mark it as such.
    if (head->bbNext == entry)
    {
        optLoopTable[loopInd].lpFlags |= LPFLG_DO_WHILE;
    }

    // If single exit loop mark it as such.
    if (exitCnt == 1)
    {
        noway_assert(exit);
        optLoopTable[loopInd].lpFlags |= LPFLG_ONE_EXIT;
    }

    //
    // Try to find loops that have an iterator (i.e. for-like loops) "for (init; test; incr){ ... }"
    // We have the following restrictions:
    //     1. The loop condition must be a simple one i.e. only one JTRUE node
    //     2. There must be a loop iterator (a local var) that is
    //        incremented (decremented or lsh, rsh, mul) with a constant value
    //     3. The iterator is incremented exactly once
    //     4. The loop condition must use the iterator.
    //
    if (bottom->bbJumpKind == BBJ_COND)
    {
        GenTree* init;
        GenTree* test;
        GenTree* incr;
        if (!optExtractInitTestIncr(head, bottom, top, &init, &test, &incr))
        {
            goto DONE_LOOP;
        }

        unsigned iterVar = BAD_VAR_NUM;
        if (!optComputeIterInfo(incr, head->bbNext, bottom, &iterVar))
        {
            goto DONE_LOOP;
        }

        // Make sure the "iterVar" initialization is never skipped,
        // i.e. every pred of ENTRY other than HEAD is in the loop.
        for (flowList* predEdge = entry->bbPreds; predEdge; predEdge = predEdge->flNext)
        {
            BasicBlock* predBlock = predEdge->flBlock;
            if ((predBlock != head) && !optLoopTable[loopInd].lpContains(predBlock))
            {
                goto DONE_LOOP;
            }
        }

        if (!optPopulateInitInfo(loopInd, init, iterVar))
        {
            goto DONE_LOOP;
        }

        // Check that the iterator is used in the loop condition.
        if (!optCheckIterInLoopTest(loopInd, test, head->bbNext, bottom, iterVar))
        {
            goto DONE_LOOP;
        }

        // We know the loop has an iterator at this point ->flag it as LPFLG_ITER
        // Record the iterator, the pointer to the test node
        // and the initial value of the iterator (constant or local var)
        optLoopTable[loopInd].lpFlags |= LPFLG_ITER;

        // Record iterator.
        optLoopTable[loopInd].lpIterTree = incr;

#if COUNT_LOOPS
        // Save the initial value of the iterator - can be lclVar or constant
        // Flag the loop accordingly.

        iterLoopCount++;
#endif

#if COUNT_LOOPS
        simpleTestLoopCount++;
#endif

        // Check if a constant iteration loop.
        if ((optLoopTable[loopInd].lpFlags & LPFLG_CONST_INIT) && (optLoopTable[loopInd].lpFlags & LPFLG_CONST_LIMIT))
        {
            // This is a constant loop.
            optLoopTable[loopInd].lpFlags |= LPFLG_CONST;
#if COUNT_LOOPS
            constIterLoopCount++;
#endif
        }

#ifdef DEBUG
        if (verbose && 0)
        {
            printf("\nConstant loop initializer:\n");
            gtDispTree(init);

            printf("\nConstant loop body:\n");

            BasicBlock* block = head;
            do
            {
                block = block->bbNext;
                for (GenTreeStmt* stmt = block->firstStmt(); stmt; stmt = stmt->gtNextStmt)
                {
                    if (stmt->gtStmt.gtStmtExpr == incr)
                    {
                        break;
                    }
                    printf("\n");
                    gtDispTree(stmt->gtStmt.gtStmtExpr);
                }
            } while (block != bottom);
        }
#endif // DEBUG
    }

DONE_LOOP:
    DBEXEC(verbose, optPrintLoopRecording(loopInd));
    optLoopCount++;
    return true;
}

#ifdef DEBUG
//------------------------------------------------------------------------
// optPrintLoopRecording: Print a recording of the loop.
//
// Arguments:
//      loopInd     - loop index.
//
void Compiler::optPrintLoopRecording(unsigned loopInd)
{
    printf("Recorded loop %s", (loopInd != optLoopCount ? "(extended) " : ""));
    optPrintLoopInfo(optLoopCount, // Not necessarily the loop index, but the number of loops that have been added.
                     optLoopTable[loopInd].lpHead, optLoopTable[loopInd].lpFirst, optLoopTable[loopInd].lpTop,
                     optLoopTable[loopInd].lpEntry, optLoopTable[loopInd].lpBottom, optLoopTable[loopInd].lpExitCnt,
                     optLoopTable[loopInd].lpExit);

    // If an iterator loop print the iterator and the initialization.
    if (optLoopTable[loopInd].lpFlags & LPFLG_ITER)
    {
        printf(" [over V%02u", optLoopTable[loopInd].lpIterVar());
        printf(" (");
        printf(GenTree::OpName(optLoopTable[loopInd].lpIterOper()));
        printf(" ");
        printf("%d )", optLoopTable[loopInd].lpIterConst());

        if (optLoopTable[loopInd].lpFlags & LPFLG_CONST_INIT)
        {
            printf(" from %d", optLoopTable[loopInd].lpConstInit);
        }
        if (optLoopTable[loopInd].lpFlags & LPFLG_VAR_INIT)
        {
            printf(" from V%02u", optLoopTable[loopInd].lpVarInit);
        }

        // If a simple test condition print operator and the limits */
        printf(GenTree::OpName(optLoopTable[loopInd].lpTestOper()));

        if (optLoopTable[loopInd].lpFlags & LPFLG_CONST_LIMIT)
        {
            printf("%d ", optLoopTable[loopInd].lpConstLimit());
        }

        if (optLoopTable[loopInd].lpFlags & LPFLG_VAR_LIMIT)
        {
            printf("V%02u ", optLoopTable[loopInd].lpVarLimit());
        }

        printf("]");
    }

    printf("\n");
}

void Compiler::optCheckPreds()
{
    BasicBlock* block;
    BasicBlock* blockPred;
    flowList*   pred;

    for (block = fgFirstBB; block; block = block->bbNext)
    {
        for (pred = block->bbPreds; pred; pred = pred->flNext)
        {
            // make sure this pred is part of the BB list
            for (blockPred = fgFirstBB; blockPred; blockPred = blockPred->bbNext)
            {
                if (blockPred == pred->flBlock)
                {
                    break;
                }
            }
            noway_assert(blockPred);
            switch (blockPred->bbJumpKind)
            {
                case BBJ_COND:
                    if (blockPred->bbJumpDest == block)
                    {
                        break;
                    }
                    __fallthrough;
                case BBJ_NONE:
                    noway_assert(blockPred->bbNext == block);
                    break;
                case BBJ_EHFILTERRET:
                case BBJ_ALWAYS:
                case BBJ_EHCATCHRET:
                    noway_assert(blockPred->bbJumpDest == block);
                    break;
                default:
                    break;
            }
        }
    }
}

#endif // DEBUG

namespace
{
//------------------------------------------------------------------------
// LoopSearch: Class that handles scanning a range of blocks to detect a loop,
//             moving blocks to make the loop body contiguous, and recording
//             the loop.
//
// We will use the following terminology:
//   HEAD    - the basic block that flows into the loop ENTRY block (Currently MUST be lexically before entry).
//             Not part of the looping of the loop.
//   FIRST   - the lexically first basic block (in bbNext order) within this loop.
//   TOP     - the target of the backward edge from BOTTOM. In most cases FIRST and TOP are the same.
//   BOTTOM  - the lexically last block in the loop (i.e. the block from which we jump to the top)
//   EXIT    - the predecessor of loop's unique exit edge, if it has a unique exit edge; else nullptr
//   ENTRY   - the entry in the loop (not necessarly the TOP), but there must be only one entry
//
//   We (currently) require the body of a loop to be a contiguous (in bbNext order) sequence of basic blocks.
//   When the loop is identified, blocks will be moved out to make it a compact contiguous region if possible,
//   and in cases where compaction is not possible, we'll subsequently treat all blocks in the lexical range
//   between TOP and BOTTOM as part of the loop even if they aren't part of the SCC.
//   Regarding nesting:  Since a given block can only have one back-edge (we only detect loops with back-edges
//   from BBJ_COND or BBJ_ALWAYS blocks), no two loops will share the same BOTTOM.  Two loops may share the
//   same FIRST/TOP/ENTRY as reported by LoopSearch, and optCanonicalizeLoopNest will subsequently re-write
//   the CFG so that no two loops share the same FIRST/TOP/ENTRY anymore.
//
//        |
//        v
//      head
//        |
//        |  top/first <--+
//        |       |       |
//        |      ...      |
//        |       |       |
//        |       v       |
//        +---> entry     |
//                |       |
//               ...      |
//                |       |
//                v       |
//         +-- exit/tail  |
//         |      |       |
//         |     ...      |
//         |      |       |
//         |      v       |
//         |    bottom ---+
//         |
//         +------+
//                |
//                v
//
class LoopSearch
{

    // Keeping track of which blocks are in the loop requires two block sets since we may add blocks
    // as we go but the BlockSet type's max ID doesn't increase to accommodate them.  Define a helper
    // struct to make the ensuing code more readable.
    struct LoopBlockSet
    {
    private:
        // Keep track of blocks with bbNum <= oldBlockMaxNum in a regular BlockSet, since
        // it can hold all of them.
        BlockSet oldBlocksInLoop; // Blocks with bbNum <= oldBlockMaxNum

        // Keep track of blocks with bbNum > oldBlockMaxNum in a separate BlockSet, but
        // indexing them by (blockNum - oldBlockMaxNum); since we won't generate more than
        // one new block per old block, this must be sufficient to track any new blocks.
        BlockSet newBlocksInLoop; // Blocks with bbNum > oldBlockMaxNum

        Compiler*    comp;
        unsigned int oldBlockMaxNum;

    public:
        LoopBlockSet(Compiler* comp)
            : oldBlocksInLoop(BlockSetOps::UninitVal())
            , newBlocksInLoop(BlockSetOps::UninitVal())
            , comp(comp)
            , oldBlockMaxNum(comp->fgBBNumMax)
        {
        }

        void Reset(unsigned int seedBlockNum)
        {
            if (BlockSetOps::MayBeUninit(oldBlocksInLoop))
            {
                // Either the block sets are uninitialized (and long), so we need to initialize
                // them (and allocate their backing storage), or they are short and empty, so
                // assigning MakeEmpty to them is as cheap as ClearD.
                oldBlocksInLoop = BlockSetOps::MakeEmpty(comp);
                newBlocksInLoop = BlockSetOps::MakeEmpty(comp);
            }
            else
            {
                // We know the backing storage is already allocated, so just clear it.
                BlockSetOps::ClearD(comp, oldBlocksInLoop);
                BlockSetOps::ClearD(comp, newBlocksInLoop);
            }
            assert(seedBlockNum <= oldBlockMaxNum);
            BlockSetOps::AddElemD(comp, oldBlocksInLoop, seedBlockNum);
        }

        bool CanRepresent(unsigned int blockNum)
        {
            // We can represent old blocks up to oldBlockMaxNum, and
            // new blocks up to 2 * oldBlockMaxNum.
            return (blockNum <= 2 * oldBlockMaxNum);
        }

        bool IsMember(unsigned int blockNum)
        {
            if (blockNum > oldBlockMaxNum)
            {
                return BlockSetOps::IsMember(comp, newBlocksInLoop, blockNum - oldBlockMaxNum);
            }
            return BlockSetOps::IsMember(comp, oldBlocksInLoop, blockNum);
        }

        void Insert(unsigned int blockNum)
        {
            if (blockNum > oldBlockMaxNum)
            {
                BlockSetOps::AddElemD(comp, newBlocksInLoop, blockNum - oldBlockMaxNum);
            }
            else
            {
                BlockSetOps::AddElemD(comp, oldBlocksInLoop, blockNum);
            }
        }

        bool TestAndInsert(unsigned int blockNum)
        {
            if (blockNum > oldBlockMaxNum)
            {
                unsigned int shiftedNum = blockNum - oldBlockMaxNum;
                if (!BlockSetOps::IsMember(comp, newBlocksInLoop, shiftedNum))
                {
                    BlockSetOps::AddElemD(comp, newBlocksInLoop, shiftedNum);
                    return false;
                }
            }
            else
            {
                if (!BlockSetOps::IsMember(comp, oldBlocksInLoop, blockNum))
                {
                    BlockSetOps::AddElemD(comp, oldBlocksInLoop, blockNum);
                    return false;
                }
            }
            return true;
        }
    };

    LoopBlockSet loopBlocks; // Set of blocks identified as part of the loop
    Compiler*    comp;

    // See LoopSearch class comment header for a diagram relating these fields:
    BasicBlock* head;   // Predecessor of unique entry edge
    BasicBlock* first;  // Lexically first in-loop block
    BasicBlock* top;    // Successor of back-edge from BOTTOM
    BasicBlock* bottom; // Predecessor of back-edge to TOP, also lexically last in-loop block
    BasicBlock* entry;  // Successor of unique entry edge

    BasicBlock*   lastExit;       // Most recently discovered exit block
    unsigned char exitCount;      // Number of discovered exit edges
    unsigned int  oldBlockMaxNum; // Used to identify new blocks created during compaction
    BlockSet      bottomBlocks;   // BOTTOM blocks of already-recorded loops
#ifdef DEBUG
    bool forgotExit = false; // Flags a rare case where lastExit gets nulled out, for assertions
#endif
    bool changedFlowGraph = false; // Signals that loop compaction has modified the flow graph

public:
    LoopSearch(Compiler* comp)
        : loopBlocks(comp), comp(comp), oldBlockMaxNum(comp->fgBBNumMax), bottomBlocks(BlockSetOps::MakeEmpty(comp))
    {
        // Make sure we've renumbered such that the bitsets can hold all the bits
        assert(comp->fgBBNumMax <= comp->fgCurBBEpochSize);
    }

    //------------------------------------------------------------------------
    // RecordLoop: Notify the Compiler that a loop has been found.
    //
    // Return Value:
    //    true  - Loop successfully recorded.
    //    false - Compiler has run out of loop descriptors; loop not recorded.
    //
    bool RecordLoop()
    {
        /* At this point we have a compact loop - record it in the loop table
        * If we found only one exit, record it in the table too
        * (otherwise an exit = nullptr in the loop table means multiple exits) */

        BasicBlock* onlyExit = (exitCount == 1 ? lastExit : nullptr);
        if (comp->optRecordLoop(head, first, top, entry, bottom, onlyExit, exitCount))
        {
            // Record the BOTTOM block for future reference before returning.
            assert(bottom->bbNum <= oldBlockMaxNum);
            BlockSetOps::AddElemD(comp, bottomBlocks, bottom->bbNum);
            return true;
        }

        // Unable to record this loop because the loop descriptor table overflowed.
        return false;
    }

    //------------------------------------------------------------------------
    // ChangedFlowGraph: Determine whether loop compaction has modified the flow graph.
    //
    // Return Value:
    //    true  - The flow graph has been modified; fgUpdateChangedFlowGraph should
    //            be called (which is the caller's responsibility).
    //    false - The flow graph has not been modified by this LoopSearch.
    //
    bool ChangedFlowGraph()
    {
        return changedFlowGraph;
    }

    //------------------------------------------------------------------------
    // FindLoop: Search for a loop with the given HEAD block and back-edge.
    //
    // Arguments:
    //    head - Block to be the HEAD of any loop identified
    //    top - Block to be the TOP of any loop identified
    //    bottom - Block to be the BOTTOM of any loop identified
    //
    // Return Value:
    //    true  - Found a valid loop.
    //    false - Did not find a valid loop.
    //
    // Notes:
    //    May modify flow graph to make loop compact before returning.
    //    Will set instance fields to track loop's extent and exits if a valid
    //    loop is found, and potentially trash them otherwise.
    //
    bool FindLoop(BasicBlock* head, BasicBlock* top, BasicBlock* bottom)
    {
        /* Is this a loop candidate? - We look for "back edges", i.e. an edge from BOTTOM
        * to TOP (note that this is an abuse of notation since this is not necessarily a back edge
        * as the definition says, but merely an indication that we have a loop there).
        * Thus, we have to be very careful and after entry discovery check that it is indeed
        * the only place we enter the loop (especially for non-reducible flow graphs).
        */

        if (top->bbNum > bottom->bbNum) // is this a backward edge? (from BOTTOM to TOP)
        {
            // Edge from BOTTOM to TOP is not a backward edge
            return false;
        }

        if (bottom->bbNum > oldBlockMaxNum)
        {
            // Not a true back-edge; bottom is a block added to reconnect fall-through during
            // loop processing, so its block number does not reflect its position.
            return false;
        }

        if ((bottom->bbJumpKind == BBJ_EHFINALLYRET) || (bottom->bbJumpKind == BBJ_EHFILTERRET) ||
            (bottom->bbJumpKind == BBJ_EHCATCHRET) || (bottom->bbJumpKind == BBJ_CALLFINALLY) ||
            (bottom->bbJumpKind == BBJ_SWITCH))
        {
            /* BBJ_EHFINALLYRET, BBJ_EHFILTERRET, BBJ_EHCATCHRET, and BBJ_CALLFINALLY can never form a loop.
            * BBJ_SWITCH that has a backward jump appears only for labeled break. */
            return false;
        }

        /* The presence of a "back edge" is an indication that a loop might be present here
        *
        * LOOP:
        *        1. A collection of STRONGLY CONNECTED nodes i.e. there is a path from any
        *           node in the loop to any other node in the loop (wholly within the loop)
        *        2. The loop has a unique ENTRY, i.e. there is only one way to reach a node
        *           in the loop from outside the loop, and that is through the ENTRY
        */

        /* Let's find the loop ENTRY */
        BasicBlock* entry = FindEntry(head, top, bottom);

        if (entry == nullptr)
        {
            // For now, we only recognize loops where HEAD has some successor ENTRY in the loop.
            return false;
        }

        // Passed the basic checks; initialize instance state for this back-edge.
        this->head      = head;
        this->top       = top;
        this->entry     = entry;
        this->bottom    = bottom;
        this->lastExit  = nullptr;
        this->exitCount = 0;

        // Now we find the "first" block -- the earliest block reachable within the loop.
        // With our current algorithm, this is always the same as "top".
        this->first = top;

        if (!HasSingleEntryCycle())
        {
            // There isn't actually a loop between TOP and BOTTOM
            return false;
        }

        if (!loopBlocks.IsMember(top->bbNum))
        {
            // The "back-edge" we identified isn't actually part of the flow cycle containing ENTRY
            return false;
        }

        // Disqualify loops where the first block of the loop is less nested in EH than
        // the bottom block. That is, we don't want to handle loops where the back edge
        // goes from within an EH region to a first block that is outside that same EH
        // region. Note that we *do* handle loops where the first block is the *first*
        // block of a more nested EH region (since it is legal to branch to the first
        // block of an immediately more nested EH region). So, for example, disqualify
        // this:
        //
        // BB02
        // ...
        // try {
        // ...
        // BB10 BBJ_COND => BB02
        // ...
        // }
        //
        // Here, BB10 is more nested than BB02.

        if (bottom->hasTryIndex() && !comp->bbInTryRegions(bottom->getTryIndex(), first))
        {
            JITDUMP("Loop 'first' BB%02u is in an outer EH region compared to loop 'bottom' BB%02u. Rejecting "
                    "loop.\n",
                    first->bbNum, bottom->bbNum);
            return false;
        }

#if FEATURE_EH_FUNCLETS && defined(_TARGET_ARM_)
        // Disqualify loops where the first block of the loop is a finally target.
        // The main problem is when multiple loops share a 'first' block that is a finally
        // target and we canonicalize the loops by adding a new loop head. In that case, we
        // need to update the blocks so the finally target bit is moved to the newly created
        // block, and removed from the old 'first' block. This is 'hard', so at this point
        // in the RyuJIT codebase (when we don't expect to keep the "old" ARM32 code generator
        // long-term), it's easier to disallow the loop than to update the flow graph to
        // support this case.

        if ((first->bbFlags & BBF_FINALLY_TARGET) != 0)
        {
            JITDUMP("Loop 'first' BB%02u is a finally target. Rejecting loop.\n", first->bbNum);
            return false;
        }
#endif // FEATURE_EH_FUNCLETS && defined(_TARGET_ARM_)

        // Compact the loop (sweep through it and move out any blocks that aren't part of the
        // flow cycle), and find the exits.
        if (!MakeCompactAndFindExits())
        {
            // Unable to preserve well-formed loop during compaction.
            return false;
        }

        // We have a valid loop.
        return true;
    }

private:
    //------------------------------------------------------------------------
    // FindEntry: See if given HEAD flows to valid ENTRY between given TOP and BOTTOM
    //
    // Arguments:
    //    head - Block to be the HEAD of any loop identified
    //    top - Block to be the TOP of any loop identified
    //    bottom - Block to be the BOTTOM of any loop identified
    //
    // Return Value:
    //    Block to be the ENTRY of any loop identified, or nullptr if no
    //    such entry meeting our criteria can be found.
    //
    // Notes:
    //    Returns main entry if one is found, does not check for side-entries.
    //
    BasicBlock* FindEntry(BasicBlock* head, BasicBlock* top, BasicBlock* bottom)
    {
        if (head->bbJumpKind == BBJ_ALWAYS)
        {
            if (head->bbJumpDest->bbNum <= bottom->bbNum && head->bbJumpDest->bbNum >= top->bbNum)
            {
                /* OK - we enter somewhere within the loop */

                /* some useful asserts
                * Cannot enter at the top - should have being caught by redundant jumps */

                assert((head->bbJumpDest != top) || (head->bbFlags & BBF_KEEP_BBJ_ALWAYS));

                return head->bbJumpDest;
            }
            else
            {
                /* special case - don't consider now */
                // assert (!"Loop entered in weird way!");
                return nullptr;
            }
        }
        // Can we fall through into the loop?
        else if (head->bbJumpKind == BBJ_NONE || head->bbJumpKind == BBJ_COND)
        {
            /* The ENTRY is at the TOP (a do-while loop) */
            return top;
        }
        else
        {
            return nullptr; // head does not flow into the loop bail for now
        }
    }

    //------------------------------------------------------------------------
    // HasSingleEntryCycle: Perform a reverse flow walk from ENTRY, visiting
    //    only blocks between TOP and BOTTOM, to determine if such a cycle
    //    exists and if it has a single entry.
    //
    // Return Value:
    //    true  - Found a single-entry cycle.
    //    false - Did not find a single-entry cycle.
    //
    // Notes:
    //    Will mark (in `loopBlocks`) all blocks found to participate in the
    //    cycle.
    //
    bool HasSingleEntryCycle()
    {
        // Now do a backwards flow walk from entry to see if we have a single-entry loop
        bool foundCycle = false;

        // Seed the loop block set and worklist with the entry block.
        loopBlocks.Reset(entry->bbNum);
        jitstd::list<BasicBlock*> worklist(comp->getAllocator());
        worklist.push_back(entry);

        while (!worklist.empty())
        {
            BasicBlock* block = worklist.back();
            worklist.pop_back();

            /* Make sure ENTRY dominates all blocks in the loop
            * This is necessary to ensure condition 2. above
            */
            if (block->bbNum > oldBlockMaxNum)
            {
                // This is a new block we added to connect fall-through, so the
                // recorded dominator information doesn't cover it.  Just continue,
                // and when we process its unique predecessor we'll abort if ENTRY
                // doesn't dominate that.
            }
            else if (!comp->fgDominate(entry, block))
            {
                return false;
            }

            // Add preds to the worklist, checking for side-entries.
            for (flowList* predIter = block->bbPreds; predIter != nullptr; predIter = predIter->flNext)
            {
                BasicBlock* pred = predIter->flBlock;

                unsigned int testNum = PositionNum(pred);

                if ((testNum < top->bbNum) || (testNum > bottom->bbNum))
                {
                    // Pred is out of loop range
                    if (block == entry)
                    {
                        if (pred == head)
                        {
                            // This is the single entry we expect.
                            continue;
                        }
                        // ENTRY has some pred other than head outside the loop.  If ENTRY does not
                        // dominate this pred, we'll consider this a side-entry and skip this loop;
                        // otherwise the loop is still valid and this may be a (flow-wise) back-edge
                        // of an outer loop.  For the dominance test, if `pred` is a new block, use
                        // its unique predecessor since the dominator tree has info for that.
                        BasicBlock* effectivePred = (pred->bbNum > oldBlockMaxNum ? pred->bbPrev : pred);
                        if (comp->fgDominate(entry, effectivePred))
                        {
                            // Outer loop back-edge
                            continue;
                        }
                    }

                    // There are multiple entries to this loop, don't consider it.
                    return false;
                }

                bool isFirstVisit;
                if (pred == entry)
                {
                    // We have indeed found a cycle in the flow graph.
                    isFirstVisit = !foundCycle;
                    foundCycle   = true;
                    assert(loopBlocks.IsMember(pred->bbNum));
                }
                else if (loopBlocks.TestAndInsert(pred->bbNum))
                {
                    // Already visited this pred
                    isFirstVisit = false;
                }
                else
                {
                    // Add this pred to the worklist
                    worklist.push_back(pred);
                    isFirstVisit = true;
                }

                if (isFirstVisit && (pred->bbNext != nullptr) && (PositionNum(pred->bbNext) == pred->bbNum))
                {
                    // We've created a new block immediately after `pred` to
                    // reconnect what was fall-through.  Mark it as in-loop also;
                    // it needs to stay with `prev` and if it exits the loop we'd
                    // just need to re-create it if we tried to move it out.
                    loopBlocks.Insert(pred->bbNext->bbNum);
                }
            }
        }

        return foundCycle;
    }

    //------------------------------------------------------------------------
    // PositionNum: Get the number identifying a block's position per the
    //    lexical ordering that existed before searching for (and compacting)
    //    loops.
    //
    // Arguments:
    //    block - Block whose position is desired.
    //
    // Return Value:
    //    A number indicating that block's position relative to others.
    //
    // Notes:
    //    When the given block is a new one created during loop compaction,
    //    the number of its unique predecessor is returned.
    //
    unsigned int PositionNum(BasicBlock* block)
    {
        if (block->bbNum > oldBlockMaxNum)
        {
            // This must be a block we inserted to connect fall-through after moving blocks.
            // To determine if it's in the loop or not, use the number of its unique predecessor
            // block.
            assert(block->bbPreds->flBlock == block->bbPrev);
            assert(block->bbPreds->flNext == nullptr);
            return block->bbPrev->bbNum;
        }
        return block->bbNum;
    }

    //------------------------------------------------------------------------
    // MakeCompactAndFindExits: Compact the loop (sweep through it and move out
    //   any blocks that aren't part of the flow cycle), and find the exits (set
    //   lastExit and exitCount).
    //
    // Return Value:
    //    true  - Loop successfully compacted (or `loopBlocks` expanded to
    //            include all blocks in the lexical range), exits enumerated.
    //    false - Loop cannot be made compact and remain well-formed.
    //
    bool MakeCompactAndFindExits()
    {
        // Compaction (if it needs to happen) will require an insertion point.
        BasicBlock* moveAfter = nullptr;

        for (BasicBlock* previous = top->bbPrev; previous != bottom;)
        {
            BasicBlock* block = previous->bbNext;

            if (loopBlocks.IsMember(block->bbNum))
            {
                // This block is a member of the loop.  Check to see if it may exit the loop.
                CheckForExit(block);

                // Done processing this block; move on to the next.
                previous = block;
                continue;
            }

            // This blocks is lexically between TOP and BOTTOM, but it does not
            // participate in the flow cycle.  Check for a run of consecutive
            // such blocks.
            BasicBlock* lastNonLoopBlock = block;
            BasicBlock* nextLoopBlock    = block->bbNext;
            while (!loopBlocks.IsMember(nextLoopBlock->bbNum))
            {
                lastNonLoopBlock = nextLoopBlock;
                nextLoopBlock    = nextLoopBlock->bbNext;
                // This loop must terminate because we know BOTTOM is in loopBlocks.
            }

            // Choose an insertion point for non-loop blocks if we haven't yet done so.
            if (moveAfter == nullptr)
            {
                moveAfter = FindInsertionPoint();
            }

            if (!BasicBlock::sameEHRegion(previous, nextLoopBlock) || !BasicBlock::sameEHRegion(previous, moveAfter))
            {
                // EH regions would be ill-formed if we moved these blocks out.
                // See if we can consider them loop blocks without introducing
                // a side-entry.
                if (CanTreatAsLoopBlocks(block, lastNonLoopBlock))
                {
                    // The call to `canTreatAsLoop` marked these blocks as part of the loop;
                    // iterate without updating `previous` so that we'll analyze them as part
                    // of the loop.
                    continue;
                }
                else
                {
                    // We can't move these out of the loop or leave them in, so just give
                    // up on this loop.
                    return false;
                }
            }

            // Now physically move the blocks.
            BasicBlock* moveBefore = moveAfter->bbNext;

            comp->fgUnlinkRange(block, lastNonLoopBlock);
            comp->fgMoveBlocksAfter(block, lastNonLoopBlock, moveAfter);
            comp->ehUpdateLastBlocks(moveAfter, lastNonLoopBlock);

            // Apply any adjustments needed for fallthrough at the boundaries of the moved region.
            FixupFallThrough(moveAfter, moveBefore, block);
            FixupFallThrough(lastNonLoopBlock, nextLoopBlock, moveBefore);
            // Also apply any adjustments needed where the blocks were snipped out of the loop.
            BasicBlock* newBlock = FixupFallThrough(previous, block, nextLoopBlock);
            if (newBlock != nullptr)
            {
                // This new block is in the loop and is a loop exit.
                loopBlocks.Insert(newBlock->bbNum);
                lastExit = newBlock;
                ++exitCount;
            }

            // Update moveAfter for the next insertion.
            moveAfter = lastNonLoopBlock;

            // Note that we've changed the flow graph, and continue without updating
            // `previous` so that we'll process nextLoopBlock.
            changedFlowGraph = true;
        }

        if ((exitCount == 1) && (lastExit == nullptr))
        {
            // If we happen to have a loop with two exits, one of which goes to an
            // infinite loop that's lexically nested inside it, where the inner loop
            // can't be moved out,  we can end up in this situation (because
            // CanTreatAsLoopBlocks will have decremented the count expecting to find
            // another exit later).  Bump the exit count to 2, since downstream code
            // will not be prepared for null lastExit with exitCount of 1.
            assert(forgotExit);
            exitCount = 2;
        }

        // Loop compaction was successful
        return true;
    }

    //------------------------------------------------------------------------
    // FindInsertionPoint: Find an appropriate spot to which blocks that are
    //    lexically between TOP and BOTTOM but not part of the flow cycle
    //    can be moved.
    //
    // Return Value:
    //    Block after which to insert moved blocks.
    //
    BasicBlock* FindInsertionPoint()
    {
        // Find an insertion point for blocks we're going to move.  Move them down
        // out of the loop, and if possible find a spot that won't break up fall-through.
        BasicBlock* moveAfter = bottom;
        while (moveAfter->bbFallsThrough())
        {
            // Keep looking for a better insertion point if we can.
            BasicBlock* newMoveAfter = TryAdvanceInsertionPoint(moveAfter);

            if (newMoveAfter == nullptr)
            {
                // Ran out of candidate insertion points, so just split up the fall-through.
                return moveAfter;
            }

            moveAfter = newMoveAfter;
        }

        return moveAfter;
    }

    //------------------------------------------------------------------------
    // TryAdvanceInsertionPoint: Find the next legal insertion point after
    //    the given one, if one exists.
    //
    // Arguments:
    //    oldMoveAfter - Prior insertion point; find the next after this.
    //
    // Return Value:
    //    The next block after `oldMoveAfter` that is a legal insertion point
    //    (i.e. blocks being swept out of the loop can be moved immediately
    //    after it), if one exists, else nullptr.
    //
    BasicBlock* TryAdvanceInsertionPoint(BasicBlock* oldMoveAfter)
    {
        BasicBlock* newMoveAfter = oldMoveAfter->bbNext;

        if (!BasicBlock::sameEHRegion(oldMoveAfter, newMoveAfter))
        {
            // Don't cross an EH region boundary.
            return nullptr;
        }

        if ((newMoveAfter->bbJumpKind == BBJ_ALWAYS) || (newMoveAfter->bbJumpKind == BBJ_COND))
        {
            unsigned int destNum = newMoveAfter->bbJumpDest->bbNum;
            if ((destNum >= top->bbNum) && (destNum <= bottom->bbNum) && !loopBlocks.IsMember(destNum))
            {
                // Reversing this branch out of block `newMoveAfter` could confuse this algorithm
                // (in particular, the edge would still be numerically backwards but no longer be
                // lexically backwards, so a lexical forward walk from TOP would not find BOTTOM),
                // so don't do that.
                // We're checking for BBJ_ALWAYS and BBJ_COND only here -- we don't need to
                // check for BBJ_SWITCH because we'd never consider it a loop back-edge.
                return nullptr;
            }
        }

        // Similarly check to see if advancing to `newMoveAfter` would reverse the lexical order
        // of an edge from the run of blocks being moved to `newMoveAfter` -- doing so would
        // introduce a new lexical back-edge, which could (maybe?) confuse the loop search
        // algorithm, and isn't desirable layout anyway.
        for (flowList* predIter = newMoveAfter->bbPreds; predIter != nullptr; predIter = predIter->flNext)
        {
            unsigned int predNum = predIter->flBlock->bbNum;

            if ((predNum >= top->bbNum) && (predNum <= bottom->bbNum) && !loopBlocks.IsMember(predNum))
            {
                // Don't make this forward edge a backwards edge.
                return nullptr;
            }
        }

        if (IsRecordedBottom(newMoveAfter))
        {
            // This is the BOTTOM of another loop; don't move any blocks past it, to avoid moving them
            // out of that loop (we should have already done so when processing that loop if it were legal).
            return nullptr;
        }

        // Advancing the insertion point is ok, except that we can't split up any CallFinally/BBJ_ALWAYS
        // pair, so if we've got such a pair recurse to see if we can move past the whole thing.
        return (newMoveAfter->isBBCallAlwaysPair() ? TryAdvanceInsertionPoint(newMoveAfter) : newMoveAfter);
    }

    //------------------------------------------------------------------------
    // isOuterBottom: Determine if the given block is the BOTTOM of a previously
    //    recorded loop.
    //
    // Arguments:
    //    block - Block to check for BOTTOM-ness.
    //
    // Return Value:
    //    true - The blocks was recorded as `bottom` of some earlier-processed loop.
    //    false - No loops yet recorded have this block as their `bottom`.
    //
    bool IsRecordedBottom(BasicBlock* block)
    {
        if (block->bbNum > oldBlockMaxNum)
        {
            // This is a new block, which can't be an outer bottom block because we only allow old blocks
            // as BOTTOM.
            return false;
        }
        return BlockSetOps::IsMember(comp, bottomBlocks, block->bbNum);
    }

    //------------------------------------------------------------------------
    // CanTreatAsLoopBlocks: If the given range of blocks can be treated as
    //    loop blocks, add them to loopBlockSet and return true.  Otherwise,
    //    return false.
    //
    // Arguments:
    //    firstNonLoopBlock - First block in the run to be subsumed.
    //    lastNonLoopBlock - Last block in the run to be subsumed.
    //
    // Return Value:
    //    true - The blocks from `fistNonLoopBlock` to `lastNonLoopBlock` were
    //           successfully added to `loopBlocks`.
    //    false - Treating the blocks from `fistNonLoopBlock` to `lastNonLoopBlock`
    //            would not be legal (it would induce a side-entry).
    //
    // Notes:
    //    `loopBlocks` may be modified even if `false` is returned.
    //    `exitCount` and `lastExit` may be modified if this process identifies
    //    in-loop edges that were previously counted as exits.
    //
    bool CanTreatAsLoopBlocks(BasicBlock* firstNonLoopBlock, BasicBlock* lastNonLoopBlock)
    {
        BasicBlock* nextLoopBlock = lastNonLoopBlock->bbNext;
        for (BasicBlock* testBlock = firstNonLoopBlock; testBlock != nextLoopBlock; testBlock = testBlock->bbNext)
        {
            for (flowList* predIter = testBlock->bbPreds; predIter != nullptr; predIter = predIter->flNext)
            {
                BasicBlock*  testPred           = predIter->flBlock;
                unsigned int predPosNum         = PositionNum(testPred);
                unsigned int firstNonLoopPosNum = PositionNum(firstNonLoopBlock);
                unsigned int lastNonLoopPosNum  = PositionNum(lastNonLoopBlock);

                if (loopBlocks.IsMember(predPosNum) ||
                    ((predPosNum >= firstNonLoopPosNum) && (predPosNum <= lastNonLoopPosNum)))
                {
                    // This pred is in the loop (or what will be the loop if we determine this
                    // run of exit blocks doesn't include a side-entry).

                    if (predPosNum < firstNonLoopPosNum)
                    {
                        // We've already counted this block as an exit, so decrement the count.
                        --exitCount;
                        if (lastExit == testPred)
                        {
                            // Erase this now-bogus `lastExit` entry.
                            lastExit = nullptr;
                            INDEBUG(forgotExit = true);
                        }
                    }
                }
                else
                {
                    // This pred is not in the loop, so this constitutes a side-entry.
                    return false;
                }
            }

            // Either we're going to abort the loop on a subsequent testBlock, or this
            // testBlock is part of the loop.
            loopBlocks.Insert(testBlock->bbNum);
        }

        // All blocks were ok to leave in the loop.
        return true;
    }

    //------------------------------------------------------------------------
    // FixupFallThrough: Re-establish any broken control flow connectivity
    //    and eliminate any "goto-next"s that were created by changing the
    //    given block's lexical follower.
    //
    // Arguments:
    //    block - Block whose `bbNext` has changed.
    //    oldNext - Previous value of `block->bbNext`.
    //    newNext - New value of `block->bbNext`.
    //
    // Return Value:
    //    If a new block is created to reconnect flow, the new block is
    //    returned; otherwise, nullptr.
    //
    BasicBlock* FixupFallThrough(BasicBlock* block, BasicBlock* oldNext, BasicBlock* newNext)
    {
        // If we create a new block, that will be our return value.
        BasicBlock* newBlock = nullptr;

        if (block->bbFallsThrough())
        {
            // Need to reconnect the flow from `block` to `oldNext`.

            if ((block->bbJumpKind == BBJ_COND) && (block->bbJumpDest == newNext))
            {
                /* Reverse the jump condition */
                GenTree* test = block->lastNode();
                noway_assert(test->OperIsConditionalJump());

                if (test->OperGet() == GT_JTRUE)
                {
                    GenTree* cond = comp->gtReverseCond(test->gtOp.gtOp1);
                    assert(cond == test->gtOp.gtOp1); // Ensure `gtReverseCond` did not create a new node.
                    test->gtOp.gtOp1 = cond;
                }
                else
                {
                    comp->gtReverseCond(test);
                }

                // Redirect the Conditional JUMP to go to `oldNext`
                block->bbJumpDest = oldNext;
            }
            else
            {
                // Insert an unconditional jump to `oldNext` just after `block`.
                newBlock = comp->fgConnectFallThrough(block, oldNext);
                noway_assert((newBlock == nullptr) || loopBlocks.CanRepresent(newBlock->bbNum));
            }
        }
        else if ((block->bbJumpKind == BBJ_ALWAYS) && (block->bbJumpDest == newNext))
        {
            // We've made `block`'s jump target its bbNext, so remove the jump.
            if (!comp->fgOptimizeBranchToNext(block, newNext, block->bbPrev))
            {
                // If optimizing away the goto-next failed for some reason, mark it KEEP_BBJ_ALWAYS to
                // prevent assertions from complaining about it.
                block->bbFlags |= BBF_KEEP_BBJ_ALWAYS;
            }
        }

        // Make sure we don't leave around a goto-next unless it's marked KEEP_BBJ_ALWAYS.
        assert((block->bbJumpKind != BBJ_COND) || (block->bbJumpKind != BBJ_ALWAYS) || (block->bbJumpDest != newNext) ||
               ((block->bbFlags & BBF_KEEP_BBJ_ALWAYS) != 0));
        return newBlock;
    }

    //------------------------------------------------------------------------
    // CheckForExit: Check if the given block has any successor edges that are
    //    loop exits, and update `lastExit` and `exitCount` if so.
    //
    // Arguments:
    //    block - Block whose successor edges are to be checked.
    //
    // Notes:
    //    If one block has multiple exiting successor edges, those are counted
    //    as multiple exits in `exitCount`.
    //
    void CheckForExit(BasicBlock* block)
    {
        BasicBlock* exitPoint;

        switch (block->bbJumpKind)
        {
            case BBJ_COND:
            case BBJ_CALLFINALLY:
            case BBJ_ALWAYS:
            case BBJ_EHCATCHRET:
                assert(block->bbJumpDest);
                exitPoint = block->bbJumpDest;

                if (!loopBlocks.IsMember(exitPoint->bbNum))
                {
                    /* exit from a block other than BOTTOM */
                    lastExit = block;
                    exitCount++;
                }
                break;

            case BBJ_NONE:
                break;

            case BBJ_EHFINALLYRET:
            case BBJ_EHFILTERRET:
                /* The "try" associated with this "finally" must be in the
                * same loop, so the finally block will return control inside the loop */
                break;

            case BBJ_THROW:
            case BBJ_RETURN:
                /* those are exits from the loop */
                lastExit = block;
                exitCount++;
                break;

            case BBJ_SWITCH:

                unsigned jumpCnt;
                jumpCnt = block->bbJumpSwt->bbsCount;
                BasicBlock** jumpTab;
                jumpTab = block->bbJumpSwt->bbsDstTab;

                do
                {
                    noway_assert(*jumpTab);
                    exitPoint = *jumpTab;

                    if (!loopBlocks.IsMember(exitPoint->bbNum))
                    {
                        lastExit = block;
                        exitCount++;
                    }
                } while (++jumpTab, --jumpCnt);
                break;

            default:
                noway_assert(!"Unexpected bbJumpKind");
                break;
        }

        if (block->bbFallsThrough() && !loopBlocks.IsMember(block->bbNext->bbNum))
        {
            // Found a fall-through exit.
            lastExit = block;
            exitCount++;
        }
    }
};
}

/*****************************************************************************
 * Find the natural loops, using dominators. Note that the test for
 * a loop is slightly different from the standard one, because we have
 * not done a depth first reordering of the basic blocks.
 */

void Compiler::optFindNaturalLoops()
{
#ifdef DEBUG
    if (verbose)
    {
        printf("*************** In optFindNaturalLoops()\n");
    }
#endif // DEBUG

    noway_assert(fgDomsComputed);
    assert(fgHasLoops);

#if COUNT_LOOPS
    hasMethodLoops         = false;
    loopsThisMethod        = 0;
    loopOverflowThisMethod = false;
#endif

    LoopSearch search(this);

    for (BasicBlock* head = fgFirstBB; head->bbNext; head = head->bbNext)
    {
        BasicBlock* top = head->bbNext;

        //  Blocks that are rarely run have a zero bbWeight and should
        //  never be optimized here

        if (top->bbWeight == BB_ZERO_WEIGHT)
        {
            continue;
        }

        for (flowList* pred = top->bbPreds; pred; pred = pred->flNext)
        {
            if (search.FindLoop(head, top, pred->flBlock))
            {
                // Found a loop; record it and see if we've hit the limit.
                bool recordedLoop = search.RecordLoop();

                (void)recordedLoop; // avoid unusued variable warnings in COUNT_LOOPS and !DEBUG

#if COUNT_LOOPS
                if (!hasMethodLoops)
                {
                    /* mark the method as containing natural loops */
                    totalLoopMethods++;
                    hasMethodLoops = true;
                }

                /* increment total number of loops found */
                totalLoopCount++;
                loopsThisMethod++;

                /* keep track of the number of exits */
                loopExitCountTable.record(static_cast<unsigned>(exitCount));
#else  // COUNT_LOOPS
                assert(recordedLoop);
                if (optLoopCount == MAX_LOOP_NUM)
                {
                    // We won't be able to record any more loops, so stop looking.
                    goto NO_MORE_LOOPS;
                }
#endif // COUNT_LOOPS

                // Continue searching preds of `top` to see if any other are
                // back-edges (this can happen for nested loops).  The iteration
                // is safe because the compaction we do only modifies predecessor
                // lists of blocks that gain or lose fall-through from their
                // `bbPrev`, but since the motion is from within the loop to below
                // it, we know we're not altering the relationship between `top`
                // and its `bbPrev`.
            }
        }
    }
NO_MORE_LOOPS:

#if COUNT_LOOPS
    loopCountTable.record(loopsThisMethod);
    if (maxLoopsPerMethod < loopsThisMethod)
    {
        maxLoopsPerMethod = loopsThisMethod;
    }
    if (loopOverflowThisMethod)
    {
        totalLoopOverflows++;
    }
#endif // COUNT_LOOPS

    bool mod = search.ChangedFlowGraph();

    if (mod)
    {
        // Need to renumber blocks now since loop canonicalization
        // depends on it; can defer the rest of fgUpdateChangedFlowGraph()
        // until after canonicalizing loops.  Dominator information is
        // recorded in terms of block numbers, so flag it invalid.
        fgDomsComputed = false;
        fgRenumberBlocks();
    }

    // Now the loop indices are stable.  We can figure out parent/child relationships
    // (using table indices to name loops), and label blocks.
    for (unsigned char loopInd = 1; loopInd < optLoopCount; loopInd++)
    {
        for (unsigned char possibleParent = loopInd; possibleParent > 0;)
        {
            possibleParent--;
            if (optLoopTable[possibleParent].lpContains(optLoopTable[loopInd]))
            {
                optLoopTable[loopInd].lpParent       = possibleParent;
                optLoopTable[loopInd].lpSibling      = optLoopTable[possibleParent].lpChild;
                optLoopTable[possibleParent].lpChild = loopInd;
                break;
            }
        }
    }

    // Now label the blocks with the innermost loop to which they belong.  Since parents
    // precede children in the table, doing the labeling for each loop in order will achieve
    // this -- the innermost loop labeling will be done last.
    for (unsigned char loopInd = 0; loopInd < optLoopCount; loopInd++)
    {
        BasicBlock* first  = optLoopTable[loopInd].lpFirst;
        BasicBlock* bottom = optLoopTable[loopInd].lpBottom;
        for (BasicBlock* blk = first; blk != nullptr; blk = blk->bbNext)
        {
            blk->bbNatLoopNum = loopInd;
            if (blk == bottom)
            {
                break;
            }
            assert(blk->bbNext != nullptr); // We should never reach nullptr.
        }
    }

    // Make sure that loops are canonical: that every loop has a unique "top", by creating an empty "nop"
    // one, if necessary, for loops containing others that share a "top."
    for (unsigned char loopInd = 0; loopInd < optLoopCount; loopInd++)
    {
        // Traverse the outermost loops as entries into the loop nest; so skip non-outermost.
        if (optLoopTable[loopInd].lpParent != BasicBlock::NOT_IN_LOOP)
        {
            continue;
        }

        // Otherwise...
        if (optCanonicalizeLoopNest(loopInd))
        {
            mod = true;
        }
    }
    if (mod)
    {
        fgUpdateChangedFlowGraph();
    }

#ifdef DEBUG
    if (verbose && optLoopCount > 0)
    {
        printf("\nFinal natural loop table:\n");
        for (unsigned loopInd = 0; loopInd < optLoopCount; loopInd++)
        {
            optPrintLoopInfo(loopInd);
            printf("\n");
        }
    }
#endif // DEBUG
}

void Compiler::optRedirectBlock(BasicBlock* blk, BlockToBlockMap* redirectMap)
{
    BasicBlock* newJumpDest = nullptr;
    switch (blk->bbJumpKind)
    {
        case BBJ_THROW:
        case BBJ_RETURN:
        case BBJ_NONE:
        case BBJ_EHFILTERRET:
        case BBJ_EHFINALLYRET:
        case BBJ_EHCATCHRET:
            // These have no jump destination to update.
            break;

        case BBJ_ALWAYS:
        case BBJ_LEAVE:
        case BBJ_CALLFINALLY:
        case BBJ_COND:
            // All of these have a single jump destination to update.
            if (redirectMap->Lookup(blk->bbJumpDest, &newJumpDest))
            {
                blk->bbJumpDest = newJumpDest;
            }
            break;

        case BBJ_SWITCH:
        {
            bool redirected = false;
            for (unsigned i = 0; i < blk->bbJumpSwt->bbsCount; i++)
            {
                if (redirectMap->Lookup(blk->bbJumpSwt->bbsDstTab[i], &newJumpDest))
                {
                    blk->bbJumpSwt->bbsDstTab[i] = newJumpDest;
                    redirected                   = true;
                }
            }
            // If any redirections happend, invalidate the switch table map for the switch.
            if (redirected)
            {
                // Don't create a new map just to try to remove an entry.
                BlockToSwitchDescMap* switchMap = GetSwitchDescMap(/* createIfNull */ false);
                if (switchMap != nullptr)
                {
                    switchMap->Remove(blk);
                }
            }
        }
        break;

        default:
            unreached();
    }
}

// TODO-Cleanup: This should be a static member of the BasicBlock class.
void Compiler::optCopyBlkDest(BasicBlock* from, BasicBlock* to)
{
    assert(from->bbJumpKind == to->bbJumpKind); // Precondition.

    // copy the jump destination(s) from "from" to "to".
    switch (to->bbJumpKind)
    {
        case BBJ_ALWAYS:
        case BBJ_LEAVE:
        case BBJ_CALLFINALLY:
        case BBJ_COND:
            // All of these have a single jump destination to update.
            to->bbJumpDest = from->bbJumpDest;
            break;

        case BBJ_SWITCH:
        {
            to->bbJumpSwt            = new (this, CMK_BasicBlock) BBswtDesc();
            to->bbJumpSwt->bbsCount  = from->bbJumpSwt->bbsCount;
            to->bbJumpSwt->bbsDstTab = new (this, CMK_BasicBlock) BasicBlock*[from->bbJumpSwt->bbsCount];

            for (unsigned i = 0; i < from->bbJumpSwt->bbsCount; i++)
            {
                to->bbJumpSwt->bbsDstTab[i] = from->bbJumpSwt->bbsDstTab[i];
            }
        }
        break;

        default:
            break;
    }
}

// Canonicalize the loop nest rooted at parent loop 'loopInd'.
// Returns 'true' if the flow graph is modified.
bool Compiler::optCanonicalizeLoopNest(unsigned char loopInd)
{
    bool modified = false;

    // Is the top of the current loop not in any nested loop?
    if (optLoopTable[loopInd].lpTop->bbNatLoopNum != loopInd)
    {
        if (optCanonicalizeLoop(loopInd))
        {
            modified = true;
        }
    }

    for (unsigned char child = optLoopTable[loopInd].lpChild; child != BasicBlock::NOT_IN_LOOP;
         child               = optLoopTable[child].lpSibling)
    {
        if (optCanonicalizeLoopNest(child))
        {
            modified = true;
        }
    }

    return modified;
}

bool Compiler::optCanonicalizeLoop(unsigned char loopInd)
{
    // Is the top uniquely part of the current loop?
    BasicBlock* t = optLoopTable[loopInd].lpTop;

    if (t->bbNatLoopNum == loopInd)
    {
        return false;
    }

    JITDUMP("in optCanonicalizeLoop: L%02u has top BB%02u (bottom BB%02u) with natural loop number L%02u: need to "
            "canonicalize\n",
            loopInd, t->bbNum, optLoopTable[loopInd].lpBottom->bbNum, t->bbNatLoopNum);

    // Otherwise, the top of this loop is also part of a nested loop.
    //
    // Insert a new unique top for this loop. We must be careful to put this new
    // block in the correct EH region. Note that f->bbPrev might be in a different
    // EH region. For example:
    //
    // try {
    //      ...
    //      BB07
    // }
    // BB08 // "first"
    //
    // In this case, first->bbPrev is BB07, which is in a different 'try' region.
    // On the other hand, the first block of multiple loops might be the first
    // block of a 'try' region that is completely contained in the multiple loops.
    // for example:
    //
    // BB08 try { }
    // ...
    // BB10 BBJ_ALWAYS => BB08
    // ...
    // BB12 BBJ_ALWAYS => BB08
    //
    // Here, we have two loops, both with BB08 as the "first" block. Block BB08
    // is a single-block "try" region. Neither loop "bottom" block is in the same
    // "try" region as BB08. This is legal because you can jump to the first block
    // of a try region. With EH normalization, no two "try" regions will share
    // this block. In this case, we need to insert a new block for the outer loop
    // in the same EH region as the branch from the "bottom":
    //
    // BB30 BBJ_NONE
    // BB08 try { }
    // ...
    // BB10 BBJ_ALWAYS => BB08
    // ...
    // BB12 BBJ_ALWAYS => BB30
    //
    // Another possibility is that the "first" block of the loop nest can be the first block
    // of a "try" region that also has other predecessors than those in the loop, or even in
    // the "try" region (since blocks can target the first block of a "try" region). For example:
    //
    // BB08 try {
    // ...
    // BB10 BBJ_ALWAYS => BB08
    // ...
    // BB12 BBJ_ALWAYS => BB08
    // BB13 }
    // ...
    // BB20 BBJ_ALWAYS => BB08
    // ...
    // BB25 BBJ_ALWAYS => BB08
    //
    // Here, BB08 has 4 flow graph predecessors: BB10, BB12, BB20, BB25. These are all potential loop
    // bottoms, for four possible nested loops. However, we require all the loop bottoms to be in the
    // same EH region. For loops BB08..BB10 and BB08..BB12, we need to add a new "top" block within
    // the try region, immediately before BB08. The bottom of the loop BB08..BB10 loop will target the
    // old BB08, and the bottom of the BB08..BB12 loop will target the new loop header. The other branches
    // (BB20, BB25) must target the new loop header, both for correctness, and to avoid the illegal
    // situation of branching to a non-first block of a 'try' region.
    //
    // We can also have a loop nest where the "first" block is outside of a "try" region
    // and the back edges are inside a "try" region, for example:
    //
    // BB02 // "first"
    // ...
    // BB09 try { BBJ_COND => BB02
    // ...
    // BB15 BBJ_COND => BB02
    // ...
    // BB21 } // end of "try"
    //
    // In this case, both loop back edges were formed by "leave" instructions that were
    // imported into branches that were later made conditional. In this case, we don't
    // want to copy the EH region of the back edge, since that would create a block
    // outside of and disjoint with the "try" region of the back edge. However, to
    // simplify things, we disqualify this type of loop, so we should never see this here.

    BasicBlock* h = optLoopTable[loopInd].lpHead;
    BasicBlock* f = optLoopTable[loopInd].lpFirst;
    BasicBlock* b = optLoopTable[loopInd].lpBottom;

    // The loop must be entirely contained within a single handler region.
    assert(BasicBlock::sameHndRegion(f, b));

    // If the bottom block is in the same "try" region, then we extend the EH
    // region. Otherwise, we add the new block outside the "try" region.
    bool        extendRegion = BasicBlock::sameTryRegion(f, b);
    BasicBlock* newT         = fgNewBBbefore(BBJ_NONE, f, extendRegion);
    if (!extendRegion)
    {
        // We need to set the EH region manually. Set it to be the same
        // as the bottom block.
        newT->copyEHRegion(b);
    }

    // The new block can reach the same set of blocks as the old one, but don't try to reflect
    // that in its reachability set here -- creating the new block may have changed the BlockSet
    // representation from short to long, and canonicalizing loops is immediately followed by
    // a call to fgUpdateChangedFlowGraph which will recompute the reachability sets anyway.

    // Redirect the "bottom" of the current loop to "newT".
    BlockToBlockMap* blockMap = new (getAllocatorLoopHoist()) BlockToBlockMap(getAllocatorLoopHoist());
    blockMap->Set(t, newT);
    optRedirectBlock(b, blockMap);

    // Redirect non-loop preds of "t" to also go to "newT". Inner loops that also branch to "t" should continue
    // to do so. However, there maybe be other predecessors from outside the loop nest that need to be updated
    // to point to "newT". This normally wouldn't happen, since they too would be part of the loop nest. However,
    // they might have been prevented from participating in the loop nest due to different EH nesting, or some
    // other reason.
    //
    // Note that optRedirectBlock doesn't update the predecessors list. So, if the same 't' block is processed
    // multiple times while canonicalizing multiple loop nests, we'll attempt to redirect a predecessor multiple times.
    // This is ok, because after the first redirection, the topPredBlock branch target will no longer match the source
    // edge of the blockMap, so nothing will happen.
    bool firstPred = true;
    for (flowList* topPred = t->bbPreds; topPred != nullptr; topPred = topPred->flNext)
    {
        BasicBlock* topPredBlock = topPred->flBlock;

        // Skip if topPredBlock is in the loop.
        // Note that this uses block number to detect membership in the loop. We are adding blocks during
        // canonicalization, and those block numbers will be new, and larger than previous blocks. However, we work
        // outside-in, so we shouldn't encounter the new blocks at the loop boundaries, or in the predecessor lists.
        if (t->bbNum <= topPredBlock->bbNum && topPredBlock->bbNum <= b->bbNum)
        {
            JITDUMP("in optCanonicalizeLoop: 'top' predecessor BB%02u is in the range of L%02u (BB%02u..BB%02u); not "
                    "redirecting its bottom edge\n",
                    topPredBlock->bbNum, loopInd, t->bbNum, b->bbNum);
            continue;
        }

        JITDUMP("in optCanonicalizeLoop: redirect top predecessor BB%02u to BB%02u\n", topPredBlock->bbNum,
                newT->bbNum);
        optRedirectBlock(topPredBlock, blockMap);

        // When we have profile data then the 'newT' block will inherit topPredBlock profile weight
        if (topPredBlock->hasProfileWeight())
        {
            // This corrects an issue when the topPredBlock has a profile based weight
            //
            if (firstPred)
            {
                JITDUMP("in optCanonicalizeLoop: block BB%02u will inheritWeight from BB%02u\n", newT->bbNum,
                        topPredBlock->bbNum);

                newT->inheritWeight(topPredBlock);
                firstPred = false;
            }
            else
            {
                JITDUMP("in optCanonicalizeLoop: block BB%02u will also contribute to the weight of BB%02u\n",
                        newT->bbNum, topPredBlock->bbNum);

                BasicBlock::weight_t newWeight = newT->getBBWeight(this) + topPredBlock->getBBWeight(this);
                newT->setBBWeight(newWeight);
            }
        }
    }

    assert(newT->bbNext == f);
    if (f != t)
    {
        newT->bbJumpKind = BBJ_ALWAYS;
        newT->bbJumpDest = t;
        newT->bbTreeList = nullptr;
        fgInsertStmtAtEnd(newT, fgNewStmtFromTree(gtNewOperNode(GT_NOP, TYP_VOID, nullptr)));
    }

    // If it had been a do-while loop (top == entry), update entry, as well.
    BasicBlock* origE = optLoopTable[loopInd].lpEntry;
    if (optLoopTable[loopInd].lpTop == origE)
    {
        optLoopTable[loopInd].lpEntry = newT;
    }
    optLoopTable[loopInd].lpTop   = newT;
    optLoopTable[loopInd].lpFirst = newT;

    newT->bbNatLoopNum = loopInd;

    JITDUMP("in optCanonicalizeLoop: made new block BB%02u [%p] the new unique top of loop %d.\n", newT->bbNum,
            dspPtr(newT), loopInd);

    // Make sure the head block still goes to the entry...
    if (h->bbJumpKind == BBJ_NONE && h->bbNext != optLoopTable[loopInd].lpEntry)
    {
        h->bbJumpKind = BBJ_ALWAYS;
        h->bbJumpDest = optLoopTable[loopInd].lpEntry;
    }
    else if (h->bbJumpKind == BBJ_COND && h->bbNext == newT && newT != optLoopTable[loopInd].lpEntry)
    {
        BasicBlock* h2               = fgNewBBafter(BBJ_ALWAYS, h, /*extendRegion*/ true);
        optLoopTable[loopInd].lpHead = h2;
        h2->bbJumpDest               = optLoopTable[loopInd].lpEntry;
        h2->bbTreeList               = nullptr;
        fgInsertStmtAtEnd(h2, fgNewStmtFromTree(gtNewOperNode(GT_NOP, TYP_VOID, nullptr)));
    }

    // If any loops nested in "loopInd" have the same head and entry as "loopInd",
    // it must be the case that they were do-while's (since "h" fell through to the entry).
    // The new node "newT" becomes the head of such loops.
    for (unsigned char childLoop = optLoopTable[loopInd].lpChild; childLoop != BasicBlock::NOT_IN_LOOP;
         childLoop               = optLoopTable[childLoop].lpSibling)
    {
        if (optLoopTable[childLoop].lpEntry == origE && optLoopTable[childLoop].lpHead == h &&
            newT->bbJumpKind == BBJ_NONE && newT->bbNext == origE)
        {
            optUpdateLoopHead(childLoop, h, newT);
        }
    }
    return true;
}

bool Compiler::optLoopContains(unsigned l1, unsigned l2)
{
    assert(l1 != BasicBlock::NOT_IN_LOOP);
    if (l1 == l2)
    {
        return true;
    }
    else if (l2 == BasicBlock::NOT_IN_LOOP)
    {
        return false;
    }
    else
    {
        return optLoopContains(l1, optLoopTable[l2].lpParent);
    }
}

void Compiler::optUpdateLoopHead(unsigned loopInd, BasicBlock* from, BasicBlock* to)
{
    assert(optLoopTable[loopInd].lpHead == from);
    optLoopTable[loopInd].lpHead = to;
    for (unsigned char childLoop = optLoopTable[loopInd].lpChild; childLoop != BasicBlock::NOT_IN_LOOP;
         childLoop               = optLoopTable[childLoop].lpSibling)
    {
        if (optLoopTable[childLoop].lpHead == from)
        {
            optUpdateLoopHead(childLoop, from, to);
        }
    }
}

/*****************************************************************************
 * If the : i += const" will cause an overflow exception for the small types.
 */

bool jitIterSmallOverflow(int iterAtExit, var_types incrType)
{
    int type_MAX;

    switch (incrType)
    {
        case TYP_BYTE:
            type_MAX = SCHAR_MAX;
            break;
        case TYP_UBYTE:
            type_MAX = UCHAR_MAX;
            break;
        case TYP_SHORT:
            type_MAX = SHRT_MAX;
            break;
        case TYP_USHORT:
            type_MAX = USHRT_MAX;
            break;

        case TYP_UINT: // Detected by checking for 32bit ....
        case TYP_INT:
            return false; // ... overflow same as done for TYP_INT

        default:
            NO_WAY("Bad type");
    }

    if (iterAtExit > type_MAX)
    {
        return true;
    }
    else
    {
        return false;
    }
}

/*****************************************************************************
 * If the "i -= const" will cause an underflow exception for the small types
 */

bool jitIterSmallUnderflow(int iterAtExit, var_types decrType)
{
    int type_MIN;

    switch (decrType)
    {
        case TYP_BYTE:
            type_MIN = SCHAR_MIN;
            break;
        case TYP_SHORT:
            type_MIN = SHRT_MIN;
            break;
        case TYP_UBYTE:
            type_MIN = 0;
            break;
        case TYP_USHORT:
            type_MIN = 0;
            break;

        case TYP_UINT: // Detected by checking for 32bit ....
        case TYP_INT:
            return false; // ... underflow same as done for TYP_INT

        default:
            NO_WAY("Bad type");
    }

    if (iterAtExit < type_MIN)
    {
        return true;
    }
    else
    {
        return false;
    }
}

/*****************************************************************************
 *
 *  Helper for unroll loops - Computes the number of repetitions
 *  in a constant loop. If it cannot prove the number is constant returns false
 */

bool Compiler::optComputeLoopRep(int        constInit,
                                 int        constLimit,
                                 int        iterInc,
                                 genTreeOps iterOper,
                                 var_types  iterOperType,
                                 genTreeOps testOper,
                                 bool       unsTest,
                                 bool       dupCond,
                                 unsigned*  iterCount)
{
    noway_assert(genActualType(iterOperType) == TYP_INT);

    __int64 constInitX;
    __int64 constLimitX;

    unsigned loopCount;
    int      iterSign;

    // Using this, we can just do a signed comparison with other 32 bit values.
    if (unsTest)
    {
        constLimitX = (unsigned int)constLimit;
    }
    else
    {
        constLimitX = (signed int)constLimit;
    }

    switch (iterOperType)
    {
// For small types, the iteration operator will narrow these values if big

#define INIT_ITER_BY_TYPE(type)                                                                                        \
    constInitX = (type)constInit;                                                                                      \
    iterInc    = (type)iterInc;

        case TYP_BYTE:
            INIT_ITER_BY_TYPE(signed char);
            break;
        case TYP_UBYTE:
            INIT_ITER_BY_TYPE(unsigned char);
            break;
        case TYP_SHORT:
            INIT_ITER_BY_TYPE(signed short);
            break;
        case TYP_USHORT:
            INIT_ITER_BY_TYPE(unsigned short);
            break;

        // For the big types, 32 bit arithmetic is performed

        case TYP_INT:
        case TYP_UINT:
            if (unsTest)
            {
                constInitX = (unsigned int)constInit;
            }
            else
            {
                constInitX = (signed int)constInit;
            }
            break;

        default:
            noway_assert(!"Bad type");
            NO_WAY("Bad type");
    }

    /* If iterInc is zero we have an infinite loop */
    if (iterInc == 0)
    {
        return false;
    }

    /* Set iterSign to +1 for positive iterInc and -1 for negative iterInc */
    iterSign = (iterInc > 0) ? +1 : -1;

    /* Initialize loopCount to zero */
    loopCount = 0;

    // If dupCond is true then the loop head contains a test which skips
    // this loop, if the constInit does not pass the loop test
    // Such a loop can execute zero times.
    // If dupCond is false then we have a true do-while loop which we
    // always execute the loop once before performing the loop test
    if (!dupCond)
    {
        loopCount += 1;
        constInitX += iterInc;
    }

    // bail if count is based on wrap-around math
    if (iterInc > 0)
    {
        if (constLimitX < constInitX)
        {
            return false;
        }
    }
    else if (constLimitX > constInitX)
    {
        return false;
    }

    /* Compute the number of repetitions */

    switch (testOper)
    {
        __int64 iterAtExitX;

        case GT_EQ:
            /* something like "for (i=init; i == lim; i++)" doesn't make any sense */
            return false;

        case GT_NE:
            /*  "for (i=init; i != lim; i+=const)" - this is tricky since it may
             *  have a constant number of iterations or loop forever -
             *  we have to compute (lim-init) mod iterInc to see if it is zero.
             * If mod iterInc is not zero then the limit test will miss an a wrap will occur
             * which is probably not what the end user wanted, but it is legal.
             */

            if (iterInc > 0)
            {
                /* Stepping by one, i.e. Mod with 1 is always zero */
                if (iterInc != 1)
                {
                    if (((constLimitX - constInitX) % iterInc) != 0)
                    {
                        return false;
                    }
                }
            }
            else
            {
                noway_assert(iterInc < 0);
                /* Stepping by -1, i.e. Mod with 1 is always zero */
                if (iterInc != -1)
                {
                    if (((constInitX - constLimitX) % (-iterInc)) != 0)
                    {
                        return false;
                    }
                }
            }

            switch (iterOper)
            {
                case GT_SUB:
                    iterInc = -iterInc;
                    __fallthrough;

                case GT_ADD:
                    if (constInitX != constLimitX)
                    {
                        loopCount += (unsigned)((constLimitX - constInitX - iterSign) / iterInc) + 1;
                    }

                    iterAtExitX = (int)(constInitX + iterInc * (int)loopCount);

                    if (unsTest)
                    {
                        iterAtExitX = (unsigned)iterAtExitX;
                    }

                    // Check if iteration incr will cause overflow for small types
                    if (jitIterSmallOverflow((int)iterAtExitX, iterOperType))
                    {
                        return false;
                    }

                    // iterator with 32bit overflow. Bad for TYP_(U)INT
                    if (iterAtExitX < constLimitX)
                    {
                        return false;
                    }

                    *iterCount = loopCount;
                    return true;

                case GT_MUL:
                case GT_DIV:
                case GT_RSH:
                case GT_LSH:
                case GT_UDIV:
                    return false;

                default:
                    noway_assert(!"Unknown operator for loop iterator");
                    return false;
            }

        case GT_LT:
            switch (iterOper)
            {
                case GT_SUB:
                    iterInc = -iterInc;
                    __fallthrough;

                case GT_ADD:
                    if (constInitX < constLimitX)
                    {
                        loopCount += (unsigned)((constLimitX - constInitX - iterSign) / iterInc) + 1;
                    }

                    iterAtExitX = (int)(constInitX + iterInc * (int)loopCount);

                    if (unsTest)
                    {
                        iterAtExitX = (unsigned)iterAtExitX;
                    }

                    // Check if iteration incr will cause overflow for small types
                    if (jitIterSmallOverflow((int)iterAtExitX, iterOperType))
                    {
                        return false;
                    }

                    // iterator with 32bit overflow. Bad for TYP_(U)INT
                    if (iterAtExitX < constLimitX)
                    {
                        return false;
                    }

                    *iterCount = loopCount;
                    return true;

                case GT_MUL:
                case GT_DIV:
                case GT_RSH:
                case GT_LSH:
                case GT_UDIV:
                    return false;

                default:
                    noway_assert(!"Unknown operator for loop iterator");
                    return false;
            }

        case GT_LE:
            switch (iterOper)
            {
                case GT_SUB:
                    iterInc = -iterInc;
                    __fallthrough;

                case GT_ADD:
                    if (constInitX <= constLimitX)
                    {
                        loopCount += (unsigned)((constLimitX - constInitX) / iterInc) + 1;
                    }

                    iterAtExitX = (int)(constInitX + iterInc * (int)loopCount);

                    if (unsTest)
                    {
                        iterAtExitX = (unsigned)iterAtExitX;
                    }

                    // Check if iteration incr will cause overflow for small types
                    if (jitIterSmallOverflow((int)iterAtExitX, iterOperType))
                    {
                        return false;
                    }

                    // iterator with 32bit overflow. Bad for TYP_(U)INT
                    if (iterAtExitX <= constLimitX)
                    {
                        return false;
                    }

                    *iterCount = loopCount;
                    return true;

                case GT_MUL:
                case GT_DIV:
                case GT_RSH:
                case GT_LSH:
                case GT_UDIV:
                    return false;

                default:
                    noway_assert(!"Unknown operator for loop iterator");
                    return false;
            }

        case GT_GT:
            switch (iterOper)
            {
                case GT_SUB:
                    iterInc = -iterInc;
                    __fallthrough;

                case GT_ADD:
                    if (constInitX > constLimitX)
                    {
                        loopCount += (unsigned)((constLimitX - constInitX - iterSign) / iterInc) + 1;
                    }

                    iterAtExitX = (int)(constInitX + iterInc * (int)loopCount);

                    if (unsTest)
                    {
                        iterAtExitX = (unsigned)iterAtExitX;
                    }

                    // Check if small types will underflow
                    if (jitIterSmallUnderflow((int)iterAtExitX, iterOperType))
                    {
                        return false;
                    }

                    // iterator with 32bit underflow. Bad for TYP_INT and unsigneds
                    if (iterAtExitX > constLimitX)
                    {
                        return false;
                    }

                    *iterCount = loopCount;
                    return true;

                case GT_MUL:
                case GT_DIV:
                case GT_RSH:
                case GT_LSH:
                case GT_UDIV:
                    return false;

                default:
                    noway_assert(!"Unknown operator for loop iterator");
                    return false;
            }

        case GT_GE:
            switch (iterOper)
            {
                case GT_SUB:
                    iterInc = -iterInc;
                    __fallthrough;

                case GT_ADD:
                    if (constInitX >= constLimitX)
                    {
                        loopCount += (unsigned)((constLimitX - constInitX) / iterInc) + 1;
                    }

                    iterAtExitX = (int)(constInitX + iterInc * (int)loopCount);

                    if (unsTest)
                    {
                        iterAtExitX = (unsigned)iterAtExitX;
                    }

                    // Check if small types will underflow
                    if (jitIterSmallUnderflow((int)iterAtExitX, iterOperType))
                    {
                        return false;
                    }

                    // iterator with 32bit underflow. Bad for TYP_INT and unsigneds
                    if (iterAtExitX >= constLimitX)
                    {
                        return false;
                    }

                    *iterCount = loopCount;
                    return true;

                case GT_MUL:
                case GT_DIV:
                case GT_RSH:
                case GT_LSH:
                case GT_UDIV:
                    return false;

                default:
                    noway_assert(!"Unknown operator for loop iterator");
                    return false;
            }

        default:
            noway_assert(!"Unknown operator for loop condition");
    }

    return false;
}

/*****************************************************************************
 *
 *  Look for loop unrolling candidates and unroll them
 */

#ifdef _PREFAST_
#pragma warning(push)
#pragma warning(disable : 21000) // Suppress PREFast warning about overly large function
#endif
void Compiler::optUnrollLoops()
{
    if (compCodeOpt() == SMALL_CODE)
    {
        return;
    }

    if (optLoopCount == 0)
    {
        return;
    }

#ifdef DEBUG
    if (JitConfig.JitNoUnroll())
    {
        return;
    }
#endif

#ifdef DEBUG
    if (verbose)
    {
        printf("*************** In optUnrollLoops()\n");
    }
#endif
    /* Look for loop unrolling candidates */

    bool change = false;

    // Visit loops from highest to lowest number to vist them in innermost
    // to outermost order
    for (unsigned lnum = optLoopCount - 1; lnum != ~0U; --lnum)
    {
        // This is necessary due to an apparent analysis limitation since
        // optLoopCount must be strictly greater than 0 upon entry and lnum
        // cannot wrap due to the loop termination condition.
        PREFAST_ASSUME(lnum != 0U - 1);

        BasicBlock* block;
        BasicBlock* head;
        BasicBlock* bottom;

        GenTree* loop;
        GenTree* test;
        GenTree* incr;
        GenTree* phdr;
        GenTree* init;

        bool       dupCond;
        int        lval;
        int        lbeg;         // initial value for iterator
        int        llim;         // limit value for iterator
        unsigned   lvar;         // iterator lclVar #
        int        iterInc;      // value to increment the iterator
        genTreeOps iterOper;     // type of iterator increment (i.e. ADD, SUB, etc.)
        var_types  iterOperType; // type result of the oper (for overflow instrs)
        genTreeOps testOper;     // type of loop test (i.e. GT_LE, GT_GE, etc.)
        bool       unsTest;      // Is the comparison u/int

        unsigned loopRetCount;  // number of BBJ_RETURN blocks in loop
        unsigned totalIter;     // total number of iterations in the constant loop
        unsigned loopFlags;     // actual lpFlags
        unsigned requiredFlags; // required lpFlags

        static const int ITER_LIMIT[COUNT_OPT_CODE + 1] = {
            10, // BLENDED_CODE
            0,  // SMALL_CODE
            20, // FAST_CODE
            0   // COUNT_OPT_CODE
        };

        noway_assert(ITER_LIMIT[SMALL_CODE] == 0);
        noway_assert(ITER_LIMIT[COUNT_OPT_CODE] == 0);

        unsigned iterLimit = (unsigned)ITER_LIMIT[compCodeOpt()];

#ifdef DEBUG
        if (compStressCompile(STRESS_UNROLL_LOOPS, 50))
        {
            iterLimit *= 10;
        }
#endif

        static const int UNROLL_LIMIT_SZ[COUNT_OPT_CODE + 1] = {
            300, // BLENDED_CODE
            0,   // SMALL_CODE
            600, // FAST_CODE
            0    // COUNT_OPT_CODE
        };

        noway_assert(UNROLL_LIMIT_SZ[SMALL_CODE] == 0);
        noway_assert(UNROLL_LIMIT_SZ[COUNT_OPT_CODE] == 0);

        int unrollLimitSz = (unsigned)UNROLL_LIMIT_SZ[compCodeOpt()];

        loopFlags = optLoopTable[lnum].lpFlags;
        // Check for required flags:
        // LPFLG_DO_WHILE - required because this transform only handles loops of this form
        // LPFLG_CONST - required because this transform only handles full unrolls
        // LPFLG_SIMD_LIMIT - included here as a heuristic, not for correctness/structural reasons
        requiredFlags = LPFLG_DO_WHILE | LPFLG_CONST | LPFLG_SIMD_LIMIT;

#ifdef DEBUG
        if (compStressCompile(STRESS_UNROLL_LOOPS, 50))
        {
            // In stress mode, quadruple the size limit, and drop
            // the restriction that loop limit must be Vector<T>.Count.

            unrollLimitSz *= 4;
            requiredFlags &= ~LPFLG_SIMD_LIMIT;
        }
#endif

        /* Ignore the loop if we don't have a do-while
        that has a constant number of iterations */

        if ((loopFlags & requiredFlags) != requiredFlags)
        {
            continue;
        }

        /* ignore if removed or marked as not unrollable */

        if (loopFlags & (LPFLG_DONT_UNROLL | LPFLG_REMOVED))
        {
            continue;
        }

        head = optLoopTable[lnum].lpHead;
        noway_assert(head);
        bottom = optLoopTable[lnum].lpBottom;
        noway_assert(bottom);

        /* Get the loop data:
            - initial constant
            - limit constant
            - iterator
            - iterator increment
            - increment operation type (i.e. ADD, SUB, etc...)
            - loop test type (i.e. GT_GE, GT_LT, etc...)
            */

        lbeg     = optLoopTable[lnum].lpConstInit;
        llim     = optLoopTable[lnum].lpConstLimit();
        testOper = optLoopTable[lnum].lpTestOper();

        lvar     = optLoopTable[lnum].lpIterVar();
        iterInc  = optLoopTable[lnum].lpIterConst();
        iterOper = optLoopTable[lnum].lpIterOper();

        iterOperType = optLoopTable[lnum].lpIterOperType();
        unsTest      = (optLoopTable[lnum].lpTestTree->gtFlags & GTF_UNSIGNED) != 0;

        if (lvaTable[lvar].lvAddrExposed)
        { // If the loop iteration variable is address-exposed then bail
            continue;
        }
        if (lvaTable[lvar].lvIsStructField)
        { // If the loop iteration variable is a promoted field from a struct then
            // bail
            continue;
        }

        /* Locate the pre-header and initialization and increment/test statements */

        phdr = head->bbTreeList;
        noway_assert(phdr);
        loop = bottom->bbTreeList;
        noway_assert(loop);

        init = head->lastStmt();
        noway_assert(init && (init->gtNext == nullptr));
        test = bottom->lastStmt();
        noway_assert(test && (test->gtNext == nullptr));
        incr = test->gtPrev;
        noway_assert(incr);

        if (init->gtFlags & GTF_STMT_CMPADD)
        {
            /* Must be a duplicated loop condition */
            noway_assert(init->gtStmt.gtStmtExpr->gtOper == GT_JTRUE);

            dupCond = true;
            init    = init->gtPrev;
            noway_assert(init);
        }
        else
        {
            dupCond = false;
        }

        /* Find the number of iterations - the function returns false if not a constant number */

        if (!optComputeLoopRep(lbeg, llim, iterInc, iterOper, iterOperType, testOper, unsTest, dupCond, &totalIter))
        {
            continue;
        }

        /* Forget it if there are too many repetitions or not a constant loop */

        if (totalIter > iterLimit)
        {
            continue;
        }

        noway_assert(init->gtOper == GT_STMT);
        init = init->gtStmt.gtStmtExpr;
        noway_assert(test->gtOper == GT_STMT);
        test = test->gtStmt.gtStmtExpr;
        noway_assert(incr->gtOper == GT_STMT);
        incr = incr->gtStmt.gtStmtExpr;

        // Don't unroll loops we don't understand.
        if (incr->gtOper != GT_ASG)
        {
            continue;
        }
        incr = incr->gtOp.gtOp2;

        /* Make sure everything looks ok */
        if ((init->gtOper != GT_ASG) || (init->gtOp.gtOp1->gtOper != GT_LCL_VAR) ||
            (init->gtOp.gtOp1->gtLclVarCommon.gtLclNum != lvar) || (init->gtOp.gtOp2->gtOper != GT_CNS_INT) ||
            (init->gtOp.gtOp2->gtIntCon.gtIconVal != lbeg) ||

            !((incr->gtOper == GT_ADD) || (incr->gtOper == GT_SUB)) || (incr->gtOp.gtOp1->gtOper != GT_LCL_VAR) ||
            (incr->gtOp.gtOp1->gtLclVarCommon.gtLclNum != lvar) || (incr->gtOp.gtOp2->gtOper != GT_CNS_INT) ||
            (incr->gtOp.gtOp2->gtIntCon.gtIconVal != iterInc) ||

            (test->gtOper != GT_JTRUE))
        {
            noway_assert(!"Bad precondition in Compiler::optUnrollLoops()");
            continue;
        }

        /* heuristic - Estimated cost in code size of the unrolled loop */

        {
            ClrSafeInt<unsigned> loopCostSz; // Cost is size of one iteration

            block         = head->bbNext;
            auto tryIndex = block->bbTryIndex;

            loopRetCount = 0;
            for (;; block = block->bbNext)
            {
                if (block->bbTryIndex != tryIndex)
                {
                    // Unrolling would require cloning EH regions
                    goto DONE_LOOP;
                }

                if (block->bbJumpKind == BBJ_RETURN)
                {
                    ++loopRetCount;
                }

                /* Visit all the statements in the block */

                for (GenTreeStmt* stmt = block->firstStmt(); stmt; stmt = stmt->gtNextStmt)
                {
                    /* Calculate gtCostSz */
                    gtSetStmtInfo(stmt);

                    /* Update loopCostSz */
                    loopCostSz += stmt->gtCostSz;
                }

                if (block == bottom)
                {
                    break;
                }
            }

#ifdef JIT32_GCENCODER
            if (fgReturnCount + loopRetCount * (totalIter - 1) > SET_EPILOGCNT_MAX)
            {
                // Jit32 GC encoder can't report more than SET_EPILOGCNT_MAX epilogs.
                goto DONE_LOOP;
            }
#endif // !JIT32_GCENCODER

            /* Compute the estimated increase in code size for the unrolled loop */

            ClrSafeInt<unsigned> fixedLoopCostSz(8);

            ClrSafeInt<int> unrollCostSz = ClrSafeInt<int>(loopCostSz * ClrSafeInt<unsigned>(totalIter)) -
                                           ClrSafeInt<int>(loopCostSz + fixedLoopCostSz);

            /* Don't unroll if too much code duplication would result. */

            if (unrollCostSz.IsOverflow() || (unrollCostSz.Value() > unrollLimitSz))
            {
                goto DONE_LOOP;
            }

            /* Looks like a good idea to unroll this loop, let's do it! */
            CLANG_FORMAT_COMMENT_ANCHOR;

#ifdef DEBUG
            if (verbose)
            {
                printf("\nUnrolling loop BB%02u", head->bbNext->bbNum);
                if (head->bbNext->bbNum != bottom->bbNum)
                {
                    printf("..BB%02u", bottom->bbNum);
                }
                printf(" over V%02u from %u to %u", lvar, lbeg, llim);
                printf(" unrollCostSz = %d\n", unrollCostSz);
                printf("\n");
            }
#endif
        }

        /* Create the unrolled loop statement list */
        {
            BlockToBlockMap blockMap(getAllocator());
            BasicBlock*     insertAfter = bottom;

            for (lval = lbeg; totalIter; totalIter--)
            {
                for (block = head->bbNext;; block = block->bbNext)
                {
                    BasicBlock* newBlock = insertAfter =
                        fgNewBBafter(block->bbJumpKind, insertAfter, /*extendRegion*/ true);
                    blockMap.Set(block, newBlock);

                    if (!BasicBlock::CloneBlockState(this, newBlock, block, lvar, lval))
                    {
                        // cloneExpr doesn't handle everything
                        BasicBlock* oldBottomNext = insertAfter->bbNext;
                        bottom->bbNext            = oldBottomNext;
                        oldBottomNext->bbPrev     = bottom;
                        optLoopTable[lnum].lpFlags |= LPFLG_DONT_UNROLL;
                        goto DONE_LOOP;
                    }
                    // Block weight should no longer have the loop multiplier
                    newBlock->modifyBBWeight(newBlock->bbWeight / BB_LOOP_WEIGHT);
                    // Jump dests are set in a post-pass; make sure CloneBlockState hasn't tried to set them.
                    assert(newBlock->bbJumpDest == nullptr);

                    if (block == bottom)
                    {
                        // Remove the test; we're doing a full unroll.

                        GenTreeStmt* testCopyStmt = newBlock->lastStmt();
                        GenTree*     testCopyExpr = testCopyStmt->gtStmt.gtStmtExpr;
                        assert(testCopyExpr->gtOper == GT_JTRUE);
                        GenTree* sideEffList = nullptr;
                        gtExtractSideEffList(testCopyExpr, &sideEffList, GTF_SIDE_EFFECT | GTF_ORDER_SIDEEFF);
                        if (sideEffList == nullptr)
                        {
                            fgRemoveStmt(newBlock, testCopyStmt);
                        }
                        else
                        {
                            testCopyStmt->gtStmt.gtStmtExpr = sideEffList;
                        }
                        newBlock->bbJumpKind = BBJ_NONE;

                        // Exit this loop; we've walked all the blocks.
                        break;
                    }
                }

                // Now redirect any branches within the newly-cloned iteration
                for (block = head->bbNext; block != bottom; block = block->bbNext)
                {
                    BasicBlock* newBlock = blockMap[block];
                    optCopyBlkDest(block, newBlock);
                    optRedirectBlock(newBlock, &blockMap);
                }

                /* update the new value for the unrolled iterator */

                switch (iterOper)
                {
                    case GT_ADD:
                        lval += iterInc;
                        break;

                    case GT_SUB:
                        lval -= iterInc;
                        break;

                    case GT_RSH:
                    case GT_LSH:
                        noway_assert(!"Unrolling not implemented for this loop iterator");
                        goto DONE_LOOP;

                    default:
                        noway_assert(!"Unknown operator for constant loop iterator");
                        goto DONE_LOOP;
                }
            }

            // Gut the old loop body
            for (block = head->bbNext;; block = block->bbNext)
            {
                block->bbTreeList = nullptr;
                block->bbJumpKind = BBJ_NONE;
                block->bbFlags &= ~(BBF_NEEDS_GCPOLL | BBF_LOOP_HEAD);
                if (block->bbJumpDest != nullptr)
                {
                    block->bbJumpDest = nullptr;
                }

                if (block == bottom)
                {
                    break;
                }
            }

            /* if the HEAD is a BBJ_COND drop the condition (and make HEAD a BBJ_NONE block) */

            if (head->bbJumpKind == BBJ_COND)
            {
                phdr = head->bbTreeList;
                noway_assert(phdr);
                test = phdr->gtPrev;

                noway_assert(test && (test->gtNext == nullptr));
                noway_assert(test->gtOper == GT_STMT);
                noway_assert(test->gtStmt.gtStmtExpr->gtOper == GT_JTRUE);

                init = test->gtPrev;
                noway_assert(init && (init->gtNext == test));
                noway_assert(init->gtOper == GT_STMT);

                init->gtNext     = nullptr;
                phdr->gtPrev     = init;
                head->bbJumpKind = BBJ_NONE;
                head->bbFlags &= ~BBF_NEEDS_GCPOLL;
            }
            else
            {
                /* the loop must execute */
                noway_assert(head->bbJumpKind == BBJ_NONE);
            }

#ifdef DEBUG
            if (verbose)
            {
                printf("Whole unrolled loop:\n");

                gtDispTree(init);
                printf("\n");
                fgDumpTrees(head->bbNext, insertAfter);
            }
#endif

            /* Remember that something has changed */

            change = true;

            /* Make sure to update loop table */

            /* Use the LPFLG_REMOVED flag and update the bbLoopMask accordingly
                * (also make head and bottom NULL - to hit an assert or GPF) */

            optLoopTable[lnum].lpFlags |= LPFLG_REMOVED;
            optLoopTable[lnum].lpHead = optLoopTable[lnum].lpBottom = nullptr;

            // Note if we created new BBJ_RETURNs
            fgReturnCount += loopRetCount * (totalIter - 1);
        }

    DONE_LOOP:;
    }

    if (change)
    {
        fgUpdateChangedFlowGraph();
    }

#ifdef DEBUG
    fgDebugCheckBBlist(true);
#endif
}
#ifdef _PREFAST_
#pragma warning(pop)
#endif

/*****************************************************************************
 *
 *  Return false if there is a code path from 'topBB' to 'botBB' that might
 *  not execute a method call.
 */

bool Compiler::optReachWithoutCall(BasicBlock* topBB, BasicBlock* botBB)
{
    // TODO-Cleanup: Currently BBF_GC_SAFE_POINT is not set for helper calls,
    // as some helper calls are neither interruptible nor hijackable.
    // When we can determine this, then we can set BBF_GC_SAFE_POINT for
    // those helpers too.

    noway_assert(topBB->bbNum <= botBB->bbNum);

    // We can always check topBB and botBB for any gc safe points and early out

    if ((topBB->bbFlags | botBB->bbFlags) & BBF_GC_SAFE_POINT)
    {
        return false;
    }

    // Otherwise we will need to rely upon the dominator sets

    if (!fgDomsComputed)
    {
        // return a conservative answer of true when we don't have the dominator sets
        return true;
    }

    BasicBlock* curBB = topBB;
    for (;;)
    {
        noway_assert(curBB);

        // If we added a loop pre-header block then we will
        //  have a bbNum greater than fgLastBB, and we won't have
        //  any dominator information about this block, so skip it.
        //
        if (curBB->bbNum <= fgLastBB->bbNum)
        {
            noway_assert(curBB->bbNum <= botBB->bbNum);

            // Does this block contain a gc safe point?

            if (curBB->bbFlags & BBF_GC_SAFE_POINT)
            {
                // Will this block always execute on the way to botBB ?
                //
                // Since we are checking every block in [topBB .. botBB] and we are using
                // a lexical definition of a loop.
                //  (all that we know is that is that botBB is a back-edge to topBB)
                // Thus while walking blocks in this range we may encounter some blocks
                // that are not really part of the loop, and so we need to perform
                // some additional checks:
                //
                // We will check that the current 'curBB' is reachable from 'topBB'
                // and that it dominates the block containing the back-edge 'botBB'
                // When both of these are true then we know that the gcsafe point in 'curBB'
                // will be encountered in the loop and we can return false
                //
                if (fgDominate(curBB, botBB) && fgReachable(topBB, curBB))
                {
                    return false;
                }
            }
            else
            {
                // If we've reached the destination block, then we're done

                if (curBB == botBB)
                {
                    break;
                }
            }
        }

        curBB = curBB->bbNext;
    }

    // If we didn't find any blocks that contained a gc safe point and
    // also met the fgDominate and fgReachable criteria then we must return true
    //
    return true;
}

/*****************************************************************************
 *
 * Find the loop termination test at the bottom of the loop
 */

static GenTree* optFindLoopTermTest(BasicBlock* bottom)
{
    GenTree* testt = bottom->bbTreeList;

    assert(testt && testt->gtOper == GT_STMT);

    GenTree* result = testt->gtPrev;

#ifdef DEBUG
    while (testt->gtNext)
    {
        testt = testt->gtNext;
    }

    assert(testt == result);
#endif

    return result;
}

/*****************************************************************************
 * Optimize "jmp C; do{} C:while(cond);" loops to "if (cond){ do{}while(cond}; }"
 */

void Compiler::fgOptWhileLoop(BasicBlock* block)
{
    noway_assert(!opts.MinOpts() && !opts.compDbgCode);
    noway_assert(compCodeOpt() != SMALL_CODE);

    /*
        Optimize while loops into do { } while loop
        Our loop hoisting logic requires do { } while loops.
        Specifically, we're looking for the following case:

                ...
                jmp test
        loop:
                ...
                ...
        test:
                cond
                jtrue   loop

        If we find this, and the condition is simple enough, we change
        the loop to the following:

                ...
                cond
                jfalse done
                // else fall-through
        loop:
                ...
                ...
        test:
                cond
                jtrue   loop
        done:

     */

    /* Does the BB end with an unconditional jump? */

    if (block->bbJumpKind != BBJ_ALWAYS || (block->bbFlags & BBF_KEEP_BBJ_ALWAYS))
    { // It can't be one of the ones we use for our exception magic
        return;
    }

    // It has to be a forward jump
    //  TODO-CQ: Check if we can also optimize the backwards jump as well.
    //
    if (fgIsForwardBranch(block) == false)
    {
        return;
    }

    // Get hold of the jump target
    BasicBlock* bTest = block->bbJumpDest;

    // Does the block consist of 'jtrue(cond) block' ?
    if (bTest->bbJumpKind != BBJ_COND)
    {
        return;
    }

    // bTest must be a backwards jump to block->bbNext
    if (bTest->bbJumpDest != block->bbNext)
    {
        return;
    }

    // Since test is a BBJ_COND it will have a bbNext
    noway_assert(bTest->bbNext);

    // 'block' must be in the same try region as the condition, since we're going to insert
    // a duplicated condition in 'block', and the condition might include exception throwing code.
    if (!BasicBlock::sameTryRegion(block, bTest))
    {
        return;
    }

    // We're going to change 'block' to branch to bTest->bbNext, so that also better be in the
    // same try region (or no try region) to avoid generating illegal flow.
    BasicBlock* bTestNext = bTest->bbNext;
    if (bTestNext->hasTryIndex() && !BasicBlock::sameTryRegion(block, bTestNext))
    {
        return;
    }

    GenTree* condStmt = optFindLoopTermTest(bTest);

    // bTest must only contain only a jtrue with no other stmts, we will only clone
    // the conditional, so any other statements will not get cloned
    //  TODO-CQ: consider cloning the whole bTest block as inserting it after block.
    //
    if (bTest->bbTreeList != condStmt)
    {
        return;
    }

    /* Get to the condition node from the statement tree */

    noway_assert(condStmt->gtOper == GT_STMT);

    GenTree* condTree = condStmt->gtStmt.gtStmtExpr;
    noway_assert(condTree->gtOper == GT_JTRUE);

    condTree = condTree->gtOp.gtOp1;

    // The condTree has to be a RelOp comparison
    //  TODO-CQ: Check if we can also optimize the backwards jump as well.
    //
    if (condTree->OperIsCompare() == false)
    {
        return;
    }

    /* We call gtPrepareCost to measure the cost of duplicating this tree */

    gtPrepareCost(condTree);
    unsigned estDupCostSz = condTree->gtCostSz;

    double loopIterations = (double)BB_LOOP_WEIGHT;

    bool                 allProfileWeightsAreValid = false;
    BasicBlock::weight_t weightBlock               = block->bbWeight;
    BasicBlock::weight_t weightTest                = bTest->bbWeight;
    BasicBlock::weight_t weightNext                = block->bbNext->bbWeight;

    // If we have profile data then we calculate the number of time
    // the loop will iterate into loopIterations
    if (fgIsUsingProfileWeights())
    {
        // Only rely upon the profile weight when all three of these blocks
        // have good profile weights
        if (block->hasProfileWeight() && bTest->hasProfileWeight() && block->bbNext->hasProfileWeight())
        {
            allProfileWeightsAreValid = true;

            // If this while loop never iterates then don't bother transforming
            if (weightNext == 0)
            {
                return;
            }

            // with (weighNext > 0) we should also have (weightTest >= weightBlock)
            // if the profile weights are all valid.
            //
            //   weightNext is the number of time this loop iterates
            //   weightBlock is the number of times that we enter the while loop
            //   loopIterations is the average number of times that this loop iterates
            //
            if (weightTest >= weightBlock)
            {
                loopIterations = (double)block->bbNext->bbWeight / (double)block->bbWeight;
            }
        }
    }

    unsigned maxDupCostSz = 32;

    // optFastCodeOrBlendedLoop(bTest->bbWeight) does not work here as we have not
    // set loop weights yet
    if ((compCodeOpt() == FAST_CODE) || compStressCompile(STRESS_DO_WHILE_LOOPS, 30))
    {
        maxDupCostSz *= 4;
    }

    // If this loop iterates a lot then raise the maxDupCost
    if (loopIterations >= 12.0)
    {
        maxDupCostSz *= 2;
    }
    if (loopIterations >= 96.0)
    {
        maxDupCostSz *= 2;
    }

    // If the loop condition has a shared static helper, we really want this loop converted
    // as not converting the loop will disable loop hoisting, meaning the shared helper will
    // be executed on every loop iteration.
    int countOfHelpers = 0;
    fgWalkTreePre(&condTree, CountSharedStaticHelper, &countOfHelpers);

    if (countOfHelpers > 0 && compCodeOpt() != SMALL_CODE)
    {
        maxDupCostSz += 24 * min(countOfHelpers, (int)(loopIterations + 1.5));
    }

    // If the compare has too high cost then we don't want to dup

    bool costIsTooHigh = (estDupCostSz > maxDupCostSz);

#ifdef DEBUG
    if (verbose)
    {
        printf("\nDuplication of loop condition [%06u] is %s, because the cost of duplication (%i) is %s than %i,"
               "\n   loopIterations = %7.3f, countOfHelpers = %d, validProfileWeights = %s\n",
               condTree->gtTreeID, costIsTooHigh ? "not done" : "performed", estDupCostSz,
               costIsTooHigh ? "greater" : "less or equal", maxDupCostSz, loopIterations, countOfHelpers,
               allProfileWeightsAreValid ? "true" : "false");
    }
#endif

    if (costIsTooHigh)
    {
        return;
    }

    /* Looks good - duplicate the condition test */

    condTree->gtFlags |= GTF_RELOP_ZTT;

    condTree = gtCloneExpr(condTree);
    gtReverseCond(condTree);

    // Make sure clone expr copied the flag
    assert(condTree->gtFlags & GTF_RELOP_ZTT);

    condTree = gtNewOperNode(GT_JTRUE, TYP_VOID, condTree);

    /* Create a statement entry out of the condition and
       append the condition test at the end of 'block' */

    GenTree* copyOfCondStmt = fgInsertStmtAtEnd(block, condTree);

    copyOfCondStmt->gtFlags |= GTF_STMT_CMPADD;

    if (opts.compDbgInfo)
    {
        copyOfCondStmt->gtStmt.gtStmtILoffsx = condStmt->gtStmt.gtStmtILoffsx;
    }

    // Flag the block that received the copy as potentially having an array/vtable
    // reference if the block copied from did; this is a conservative guess.
    if (auto copyFlags = bTest->bbFlags & (BBF_HAS_VTABREF | BBF_HAS_IDX_LEN))
    {
        block->bbFlags |= copyFlags;
    }

    // If we have profile data for all blocks and we know that we are cloning the
    //  bTest block into block and thus changing the control flow from block so
    //  that it no longer goes directly to bTest anymore, we have to adjust the
    //  weight of bTest by subtracting out the weight of block.
    //
    if (allProfileWeightsAreValid)
    {
        //
        // Some additional sanity checks before adjusting the weight of bTest
        //
        if ((weightNext > 0) && (weightTest >= weightBlock) && (weightTest != BB_MAX_WEIGHT))
        {
            // Get the two edge that flow out of bTest
            flowList* edgeToNext = fgGetPredForBlock(bTest->bbNext, bTest);
            flowList* edgeToJump = fgGetPredForBlock(bTest->bbJumpDest, bTest);

            // Calculate the new weight for block bTest

            BasicBlock::weight_t newWeightTest =
                (weightTest > weightBlock) ? (weightTest - weightBlock) : BB_ZERO_WEIGHT;
            bTest->bbWeight = newWeightTest;

            if (newWeightTest == BB_ZERO_WEIGHT)
            {
                bTest->bbFlags |= BBF_RUN_RARELY;
                // All out edge weights are set to zero
                edgeToNext->flEdgeWeightMin = BB_ZERO_WEIGHT;
                edgeToNext->flEdgeWeightMax = BB_ZERO_WEIGHT;
                edgeToJump->flEdgeWeightMin = BB_ZERO_WEIGHT;
                edgeToJump->flEdgeWeightMax = BB_ZERO_WEIGHT;
            }
            else
            {
                // Update the our edge weights
                edgeToNext->flEdgeWeightMin = BB_ZERO_WEIGHT;
                edgeToNext->flEdgeWeightMax = min(edgeToNext->flEdgeWeightMax, newWeightTest);
                edgeToJump->flEdgeWeightMin = BB_ZERO_WEIGHT;
                edgeToJump->flEdgeWeightMax = min(edgeToJump->flEdgeWeightMax, newWeightTest);
            }
        }
    }

    /* Change the block to end with a conditional jump */

    block->bbJumpKind = BBJ_COND;
    block->bbJumpDest = bTest->bbNext;

    /* Mark the jump dest block as being a jump target */
    block->bbJumpDest->bbFlags |= BBF_JMP_TARGET | BBF_HAS_LABEL;

    /* Update bbRefs and bbPreds for 'block->bbNext' 'bTest' and 'bTest->bbNext' */

    fgAddRefPred(block->bbNext, block);

    fgRemoveRefPred(bTest, block);
    fgAddRefPred(bTest->bbNext, block);

#ifdef DEBUG
    if (verbose)
    {
        printf("\nDuplicating loop condition in BB%02u for loop (BB%02u - BB%02u)", block->bbNum, block->bbNext->bbNum,
               bTest->bbNum);
        printf("\nEstimated code size expansion is %d\n ", estDupCostSz);

        gtDispTree(copyOfCondStmt);
    }

#endif
}

/*****************************************************************************
 *
 *  Optimize the BasicBlock layout of the method
 */

void Compiler::optOptimizeLayout()
{
    noway_assert(!opts.MinOpts() && !opts.compDbgCode);

#ifdef DEBUG
    if (verbose)
    {
        printf("*************** In optOptimizeLayout()\n");
        fgDispHandlerTab();
    }

    /* Check that the flowgraph data (bbNum, bbRefs, bbPreds) is up-to-date */
    fgDebugCheckBBlist();
#endif

    noway_assert(fgModified == false);

    for (BasicBlock* block = fgFirstBB; block; block = block->bbNext)
    {
        /* Make sure the appropriate fields are initialized */

        if (block->bbWeight == BB_ZERO_WEIGHT)
        {
            /* Zero weighted block can't have a LOOP_HEAD flag */
            noway_assert(block->isLoopHead() == false);
            continue;
        }

        assert(block->bbLoopNum == 0);

        if (compCodeOpt() != SMALL_CODE)
        {
            /* Optimize "while(cond){}" loops to "cond; do{}while(cond);" */

            fgOptWhileLoop(block);
        }
    }

    if (fgModified)
    {
        // Recompute the edge weight if we have modified the flow graph in fgOptWhileLoop
        fgComputeEdgeWeights();
    }

    fgUpdateFlowGraph(true);
    fgReorderBlocks();
    fgUpdateFlowGraph();
}

/*****************************************************************************
 *
 *  Perform loop inversion, find and classify natural loops
 */

void Compiler::optOptimizeLoops()
{
    noway_assert(!opts.MinOpts() && !opts.compDbgCode);

#ifdef DEBUG
    if (verbose)
    {
        printf("*************** In optOptimizeLoops()\n");
    }
#endif

    optSetBlockWeights();

    /* Were there any loops in the flow graph? */

    if (fgHasLoops)
    {
        /* now that we have dominator information we can find loops */

        optFindNaturalLoops();

        unsigned loopNum = 0;

        /* Iterate over the flow graph, marking all loops */

        /* We will use the following terminology:
         * top        - the first basic block in the loop (i.e. the head of the backward edge)
         * bottom     - the last block in the loop (i.e. the block from which we jump to the top)
         * lastBottom - used when we have multiple back-edges to the same top
         */

        flowList* pred;

        BasicBlock* top;

        for (top = fgFirstBB; top; top = top->bbNext)
        {
            BasicBlock* foundBottom = nullptr;

            for (pred = top->bbPreds; pred; pred = pred->flNext)
            {
                /* Is this a loop candidate? - We look for "back edges" */

                BasicBlock* bottom = pred->flBlock;

                /* is this a backward edge? (from BOTTOM to TOP) */

                if (top->bbNum > bottom->bbNum)
                {
                    continue;
                }

                /* 'top' also must have the BBF_LOOP_HEAD flag set */

                if (top->isLoopHead() == false)
                {
                    continue;
                }

                /* We only consider back-edges that are BBJ_COND or BBJ_ALWAYS for loops */

                if ((bottom->bbJumpKind != BBJ_COND) && (bottom->bbJumpKind != BBJ_ALWAYS))
                {
                    continue;
                }

                /* the top block must be able to reach the bottom block */
                if (!fgReachable(top, bottom))
                {
                    continue;
                }

                /* Found a new loop, record the longest backedge in foundBottom */

                if ((foundBottom == nullptr) || (bottom->bbNum > foundBottom->bbNum))
                {
                    foundBottom = bottom;
                }
            }

            if (foundBottom)
            {
                loopNum++;
#ifdef DEBUG
                /* Mark the loop header as such */
                assert(FitsIn<unsigned char>(loopNum));
                top->bbLoopNum = (unsigned char)loopNum;
#endif

                /* Mark all blocks between 'top' and 'bottom' */

                optMarkLoopBlocks(top, foundBottom, false);
            }

            // We track at most 255 loops
            if (loopNum == 255)
            {
#if COUNT_LOOPS
                totalUnnatLoopOverflows++;
#endif
                break;
            }
        }

#if COUNT_LOOPS
        totalUnnatLoopCount += loopNum;
#endif

#ifdef DEBUG
        if (verbose)
        {
            if (loopNum > 0)
            {
                printf("\nFound a total of %d loops.", loopNum);
                printf("\nAfter loop weight marking:\n");
                fgDispBasicBlocks();
                printf("\n");
            }
        }
#endif
        optLoopsMarked = true;
    }
}

//------------------------------------------------------------------------
// optDeriveLoopCloningConditions: Derive loop cloning conditions.
//
// Arguments:
//     loopNum     -  the current loop index for which conditions are derived.
//     context     -  data structure where all loop cloning info is kept.
//
// Return Value:
//     "false" if conditions cannot be obtained. "true" otherwise.
//     The cloning conditions are updated in the "conditions"[loopNum] field
//     of the "context" parameter.
//
// Operation:
//     Inspect the loop cloning optimization candidates and populate the conditions necessary
//     for each optimization candidate. Checks if the loop stride is "> 0" if the loop
//     condition is "less than". If the initializer is "var" init then adds condition
//     "var >= 0", and if the loop is var limit then, "var >= 0" and "var <= a.len"
//     are added to "context". These conditions are checked in the pre-header block
//     and the cloning choice is made.
//
// Assumption:
//      Callers should assume AND operation is used i.e., if all conditions are
//      true, then take the fast path.
//
bool Compiler::optDeriveLoopCloningConditions(unsigned loopNum, LoopCloneContext* context)
{
    JITDUMP("------------------------------------------------------------\n");
    JITDUMP("Deriving cloning conditions for L%02u\n", loopNum);

    LoopDsc*                         loop     = &optLoopTable[loopNum];
    JitExpandArrayStack<LcOptInfo*>* optInfos = context->GetLoopOptInfo(loopNum);

    if (loop->lpTestOper() == GT_LT)
    {
        // Stride conditions
        if (loop->lpIterConst() <= 0)
        {
            JITDUMP("> Stride %d is invalid\n", loop->lpIterConst());
            return false;
        }

        // Init conditions
        if (loop->lpFlags & LPFLG_CONST_INIT)
        {
            // Only allowing const init at this time.
            if (loop->lpConstInit < 0)
            {
                JITDUMP("> Init %d is invalid\n", loop->lpConstInit);
                return false;
            }
        }
        else if (loop->lpFlags & LPFLG_VAR_INIT)
        {
            // limitVar >= 0
            LC_Condition geZero(GT_GE, LC_Expr(LC_Ident(loop->lpVarInit, LC_Ident::Var)),
                                LC_Expr(LC_Ident(0, LC_Ident::Const)));
            context->EnsureConditions(loopNum)->Push(geZero);
        }
        else
        {
            JITDUMP("> Not variable init\n");
            return false;
        }

        // Limit Conditions
        LC_Ident ident;
        if (loop->lpFlags & LPFLG_CONST_LIMIT)
        {
            int limit = loop->lpConstLimit();
            if (limit < 0)
            {
                JITDUMP("> limit %d is invalid\n", limit);
                return false;
            }
            ident = LC_Ident(static_cast<unsigned>(limit), LC_Ident::Const);
        }
        else if (loop->lpFlags & LPFLG_VAR_LIMIT)
        {
            unsigned limitLcl = loop->lpVarLimit();
            ident             = LC_Ident(limitLcl, LC_Ident::Var);

            LC_Condition geZero(GT_GE, LC_Expr(ident), LC_Expr(LC_Ident(0, LC_Ident::Const)));

            context->EnsureConditions(loopNum)->Push(geZero);
        }
        else if (loop->lpFlags & LPFLG_ARRLEN_LIMIT)
        {
            ArrIndex* index = new (getAllocator()) ArrIndex(getAllocator());
            if (!loop->lpArrLenLimit(this, index))
            {
                JITDUMP("> ArrLen not matching");
                return false;
            }
            ident = LC_Ident(LC_Array(LC_Array::Jagged, index, LC_Array::ArrLen));

            // Ensure that this array must be dereference-able, before executing the actual condition.
            LC_Array array(LC_Array::Jagged, index, LC_Array::None);
            context->EnsureDerefs(loopNum)->Push(array);
        }
        else
        {
            JITDUMP("> Undetected limit\n");
            return false;
        }

        for (unsigned i = 0; i < optInfos->Size(); ++i)
        {
            LcOptInfo* optInfo = optInfos->GetRef(i);
            switch (optInfo->GetOptType())
            {
                case LcOptInfo::LcJaggedArray:
                {
                    // limit <= arrLen
                    LcJaggedArrayOptInfo* arrIndexInfo = optInfo->AsLcJaggedArrayOptInfo();
                    LC_Array arrLen(LC_Array::Jagged, &arrIndexInfo->arrIndex, arrIndexInfo->dim, LC_Array::ArrLen);
                    LC_Ident arrLenIdent = LC_Ident(arrLen);

                    LC_Condition cond(GT_LE, LC_Expr(ident), LC_Expr(arrLenIdent));
                    context->EnsureConditions(loopNum)->Push(cond);

                    // Ensure that this array must be dereference-able, before executing the actual condition.
                    LC_Array array(LC_Array::Jagged, &arrIndexInfo->arrIndex, arrIndexInfo->dim, LC_Array::None);
                    context->EnsureDerefs(loopNum)->Push(array);
                }
                break;
                case LcOptInfo::LcMdArray:
                {
                    // limit <= mdArrLen
                    LcMdArrayOptInfo* mdArrInfo = optInfo->AsLcMdArrayOptInfo();
                    LC_Condition      cond(GT_LE, LC_Expr(ident),
                                      LC_Expr(LC_Ident(LC_Array(LC_Array::MdArray,
                                                                mdArrInfo->GetArrIndexForDim(getAllocator()),
                                                                mdArrInfo->dim, LC_Array::None))));
                    context->EnsureConditions(loopNum)->Push(cond);
                }
                break;

                default:
                    JITDUMP("Unknown opt\n");
                    return false;
            }
        }
        JITDUMP("Conditions: (");
        DBEXEC(verbose, context->PrintConditions(loopNum));
        JITDUMP(")\n");
        return true;
    }
    return false;
}

//------------------------------------------------------------------------------------
// optComputeDerefConditions: Derive loop cloning conditions for dereferencing arrays.
//
// Arguments:
//     loopNum     -  the current loop index for which conditions are derived.
//     context     -  data structure where all loop cloning info is kept.
//
// Return Value:
//     "false" if conditions cannot be obtained. "true" otherwise.
//     The deref conditions are updated in the "derefConditions"[loopNum] field
//     of the "context" parameter.
//
// Definition of Deref Conditions:
//     To be able to check for the loop cloning condition that (limitVar <= a.len)
//     we should first be able to dereference "a". i.e., "a" is non-null.
//
//     Example:
//
//     for (i in 0..n)
//       for (j in 0..n)
//         for (k in 0..n)      // Inner most loop is being cloned. Cloning needs to check if
//                              // (n <= a[i][j].len) and other safer conditions to take the fast path
//           a[i][j][k] = 0;
//
//     Now, we want to deref a[i][j] to invoke length operator on it to perform the cloning fast path check.
//     This involves deref of (a), (a[i]), (a[i][j]), therefore, the following should first
//     be true to do the deref.
//
//     (a != null) && (i < a.len) && (a[i] != null) && (j < a[i].len) && (a[i][j] != null) --> (1)
//
//     Note the short circuiting AND. Implication: these conditions should be performed in separate
//     blocks each of which will branch to slow path if the condition evaluates to false.
//
//     Now, imagine a situation where we have
//      a[x][y][k] = 20 and a[i][j][k] = 0
//     also in the inner most loop where x, y are parameters, then our conditions will have
//     to include
//     (x < a.len) &&
//     (y < a[x].len)
//     in addition to the above conditions (1) to get rid of bounds check on index 'k'
//
//     But these conditions can be checked together with conditions
//     (i < a.len) without a need for a separate block. In summary, the conditions will be:
//
//     (a != null) &&
//     ((i < a.len) & (x < a.len)) &&      <-- Note the bitwise AND here.
//     (a[i] != null & a[x] != null) &&    <-- Note the bitwise AND here.
//     (j < a[i].len & y < a[x].len) &&    <-- Note the bitwise AND here.
//     (a[i][j] != null & a[x][y] != null) <-- Note the bitwise AND here.
//
//     This naturally yields a tree style pattern, where the nodes of the tree are
//     the array and indices respectively.
//
//     Example:
//         a => {
//             i => {
//                 j => {
//                     k => {}
//                 }
//             },
//             x => {
//                 y => {
//                     k => {}
//                 }
//             }
//         }
//
//         Notice that the variables in the same levels can have their conditions combined in the
//         same block with a bitwise AND. Whereas, the conditions in consecutive levels will be
//         combined with a short-circuiting AND (i.e., different basic blocks).
//
//  Operation:
//      Construct a tree of array indices and the array which will generate the optimal
//      conditions for loop cloning.
//
//      a[i][j][k], b[i] and a[i][y][k] are the occurrences in the loop. Then, the tree should be:
//
//      a => {
//          i => {
//              j => {
//                  k => {}
//              },
//              y => {
//                  k => {}
//              },
//          }
//      },
//      b => {
//          i => {}
//      }
//      In this method, we will construct such a tree by descending depth first into the array
//      index operation and forming a tree structure as we encounter the array or the index variables.
//
//      This tree structure will then be used to generate conditions like below:
//      (a != null) & (b != null) &&       // from the first level of the tree.
//
//      (i < a.len) & (i < b.len) &&       // from the second level of the tree. Levels can be combined.
//      (a[i] != null) & (b[i] != null) && // from the second level of the tree.
//
//      (j < a[i].len) & (y < a[i].len) &&       // from the third level.
//      (a[i][j] != null) & (a[i][y] != null) && // from the third level.
//
//      and so on.
//
//
bool Compiler::optComputeDerefConditions(unsigned loopNum, LoopCloneContext* context)
{
    JitExpandArrayStack<LC_Deref*> nodes(getAllocator());
    int                            maxRank = -1;

    // Get the dereference-able arrays.
    JitExpandArrayStack<LC_Array>* deref = context->EnsureDerefs(loopNum);

    // For each array in the dereference list, construct a tree,
    // where the nodes are array and index variables and an edge 'u-v'
    // exists if a node 'v' indexes node 'u' directly as in u[v] or an edge
    // 'u-v-w' transitively if u[v][w] occurs.
    for (unsigned i = 0; i < deref->Size(); ++i)
    {
        LC_Array& array = (*deref)[i];

        // First populate the array base variable.
        LC_Deref* node = LC_Deref::Find(&nodes, array.arrIndex->arrLcl);
        if (node == nullptr)
        {
            node = new (getAllocator()) LC_Deref(array, 0 /*level*/);
            nodes.Push(node);
        }

        // For each dimension (level) for the array, populate the tree with the variable
        // from that dimension.
        unsigned rank = (unsigned)array.GetDimRank();
        for (unsigned i = 0; i < rank; ++i)
        {
            node->EnsureChildren(getAllocator());
            LC_Deref* tmp = node->Find(array.arrIndex->indLcls[i]);
            if (tmp == nullptr)
            {
                tmp = new (getAllocator()) LC_Deref(array, node->level + 1);
                node->children->Push(tmp);
            }

            // Descend one level down.
            node = tmp;
        }

        // Keep the maxRank of all array dereferences.
        maxRank = max((int)rank, maxRank);
    }

#ifdef DEBUG
    if (verbose)
    {
        for (unsigned i = 0; i < nodes.Size(); ++i)
        {
            if (i != 0)
            {
                printf(",");
            }
            nodes[i]->Print();
            printf("\n");
        }
    }
#endif

    if (maxRank == -1)
    {
        return false;
    }

    // First level will always yield the null-check, since it is made of the array base variables.
    // All other levels (dimensions) will yield two conditions ex: (i < a.length && a[i] != null)
    // So add 1 after rank * 2.
    unsigned condBlocks = (unsigned)maxRank * 2 + 1;

    // Heuristic to not create too many blocks;
    if (condBlocks > 4)
    {
        return false;
    }

    // Derive conditions into an 'array of level x array of conditions' i.e., levelCond[levels][conds]
    JitExpandArrayStack<JitExpandArrayStack<LC_Condition>*>* levelCond =
        context->EnsureBlockConditions(loopNum, condBlocks);
    for (unsigned i = 0; i < nodes.Size(); ++i)
    {
        nodes[i]->DeriveLevelConditions(levelCond);
    }

    DBEXEC(verbose, context->PrintBlockConditions(loopNum));
    return true;
}

#ifdef DEBUG
//----------------------------------------------------------------------------
// optDebugLogLoopCloning:  Insert a call to jithelper that prints a message.
//
// Arguments:
//      block        - the block in which the helper call needs to be inserted.
//      insertBefore - the tree before which the helper call will be inserted.
//
void Compiler::optDebugLogLoopCloning(BasicBlock* block, GenTree* insertBefore)
{
    if (JitConfig.JitDebugLogLoopCloning() == 0)
    {
        return;
    }
    GenTree* logCall = gtNewHelperCallNode(CORINFO_HELP_DEBUG_LOG_LOOP_CLONING, TYP_VOID);
    GenTree* stmt    = fgNewStmtFromTree(logCall);
    fgInsertStmtBefore(block, insertBefore, stmt);
    fgMorphBlockStmt(block, stmt->AsStmt() DEBUGARG("Debug log loop cloning"));
}
#endif

//------------------------------------------------------------------------
// optPerformStaticOptimizations: Perform the optimizations for the optimization
//      candidates gathered during the cloning phase.
//
// Arguments:
//     loopNum     -  the current loop index for which the optimizations are performed.
//     context     -  data structure where all loop cloning info is kept.
//     dynamicPath -  If true, the optimization is performed in the fast path among the
//                    cloned loops. If false, it means this is the only path (i.e.,
//                    there is no slow path.)
//
// Operation:
//      Perform the optimizations on the fast path i.e., the path in which the
//      optimization candidates were collected at the time of identifying them.
//      The candidates store all the information necessary (the tree/stmt/block
//      they are from) to perform the optimization.
//
// Assumption:
//      The unoptimized path is either already cloned when this method is called or
//      there is no unoptimized path (got eliminated statically.) So this method
//      performs the optimizations assuming that the path in which the candidates
//      were collected is the fast path in which the optimizations will be performed.
//
void Compiler::optPerformStaticOptimizations(unsigned loopNum, LoopCloneContext* context DEBUGARG(bool dynamicPath))
{
    JitExpandArrayStack<LcOptInfo*>* optInfos = context->GetLoopOptInfo(loopNum);
    for (unsigned i = 0; i < optInfos->Size(); ++i)
    {
        LcOptInfo* optInfo = optInfos->GetRef(i);
        switch (optInfo->GetOptType())
        {
            case LcOptInfo::LcJaggedArray:
            {
                LcJaggedArrayOptInfo* arrIndexInfo = optInfo->AsLcJaggedArrayOptInfo();
                compCurBB                          = arrIndexInfo->arrIndex.useBlock;
                optRemoveRangeCheck(arrIndexInfo->arrIndex.bndsChks[arrIndexInfo->dim], arrIndexInfo->stmt);
                DBEXEC(dynamicPath, optDebugLogLoopCloning(arrIndexInfo->arrIndex.useBlock, arrIndexInfo->stmt));
            }
            break;
            case LcOptInfo::LcMdArray:
                // TODO-CQ: CLONE: Implement.
                break;
            default:
                break;
        }
    }
}

//----------------------------------------------------------------------------
//  optCanCloneLoops: Use the environment flag to determine whether loop
//      cloning is allowed to be performed.
//
//  Return Value:
//      Returns true in debug builds if COMPlus_JitCloneLoops flag is set.
//      Disabled for retail for now.
//
bool Compiler::optCanCloneLoops()
{
    // Enabled for retail builds now.
    unsigned cloneLoopsFlag = 1;
#ifdef DEBUG
    cloneLoopsFlag = JitConfig.JitCloneLoops();
#endif
    return (cloneLoopsFlag != 0);
}

//----------------------------------------------------------------------------
//  optIsLoopClonable: Determine whether this loop can be cloned.
//
//  Arguments:
//      loopInd     loop index which needs to be checked if it can be cloned.
//
//  Return Value:
//      Returns true if the loop can be cloned. If it returns false
//      prints a message in debug as why the loop can't be cloned.
//
bool Compiler::optIsLoopClonable(unsigned loopInd)
{
    // First, for now, make sure the loop doesn't have any embedded exception handling -- I don't want to tackle
    // inserting new EH regions in the exception table yet.
    BasicBlock* stopAt       = optLoopTable[loopInd].lpBottom->bbNext;
    unsigned    loopRetCount = 0;
    for (BasicBlock* blk = optLoopTable[loopInd].lpFirst; blk != stopAt; blk = blk->bbNext)
    {
        if (blk->bbJumpKind == BBJ_RETURN)
        {
            loopRetCount++;
        }
        if (bbIsTryBeg(blk))
        {
            JITDUMP("Loop cloning: rejecting loop %d in %s, because it has a try begin.\n", loopInd, info.compFullName);
            return false;
        }
    }

    // Is the entry block a handler or filter start?  If so, then if we cloned, we could create a jump
    // into the middle of a handler (to go to the cloned copy.)  Reject.
    if (bbIsHandlerBeg(optLoopTable[loopInd].lpEntry))
    {
        JITDUMP("Loop cloning: rejecting loop because entry block is a handler start.\n");
        return false;
    }

    // If the head and entry are in different EH regions, reject.
    if (!BasicBlock::sameEHRegion(optLoopTable[loopInd].lpHead, optLoopTable[loopInd].lpEntry))
    {
        JITDUMP("Loop cloning: rejecting loop because head and entry blocks are in different EH regions.\n");
        return false;
    }

    // Is the first block after the last block of the loop a handler or filter start?
    // Usually, we create a dummy block after the orginal loop, to skip over the loop clone
    // and go to where the original loop did.  That raises problems when we don't actually go to
    // that block; this is one of those cases.  This could be fixed fairly easily; for example,
    // we could add a dummy nop block after the (cloned) loop bottom, in the same handler scope as the
    // loop.  This is just a corner to cut to get this working faster.
    BasicBlock* bbAfterLoop = optLoopTable[loopInd].lpBottom->bbNext;
    if (bbAfterLoop != nullptr && bbIsHandlerBeg(bbAfterLoop))
    {
        JITDUMP("Loop cloning: rejecting loop because next block after bottom is a handler start.\n");
        return false;
    }

    // We've previously made a decision whether to have separate return epilogs, or branch to one.
    // There's a GCInfo limitation in the x86 case, so that there can be no more than SET_EPILOGCNT_MAX separate
    // epilogs.  Other architectures have a limit of 4 here for "historical reasons", but this should be revisited
    // (or return blocks should not be considered part of the loop, rendering this issue moot).
    unsigned epilogLimit = 4;
#ifdef JIT32_GCENCODER
    epilogLimit = SET_EPILOGCNT_MAX;
#endif // JIT32_GCENCODER
    if (fgReturnCount + loopRetCount > epilogLimit)
    {
        JITDUMP("Loop cloning: rejecting loop because it has %d returns; if added to previously-existing %d returns, "
                "would exceed the limit of %d.\n",
                loopRetCount, fgReturnCount, epilogLimit);
        return false;
    }

    // Otherwise, we're going to add those return blocks.
    fgReturnCount += loopRetCount;

    return true;
}

/*****************************************************************************
 *
 *  Identify loop cloning opportunities, derive loop cloning conditions,
 *  perform loop cloning, use the derived conditions to choose which
 *  path to take.
 */
void Compiler::optCloneLoops()
{
    JITDUMP("\n*************** In optCloneLoops()\n");
    if (optLoopCount == 0 || !optCanCloneLoops())
    {
        return;
    }

#ifdef DEBUG
    if (verbose)
    {
        printf("Blocks/Trees at start of phase\n");
        fgDispBasicBlocks(true);
    }
#endif

    LoopCloneContext context(optLoopCount, getAllocator());

    // Obtain array optimization candidates in the context.
    optObtainLoopCloningOpts(&context);

    // For each loop, derive cloning conditions for the optimization candidates.
    for (unsigned i = 0; i < optLoopCount; ++i)
    {
        JitExpandArrayStack<LcOptInfo*>* optInfos = context.GetLoopOptInfo(i);
        if (optInfos == nullptr)
        {
            continue;
        }

        if (!optDeriveLoopCloningConditions(i, &context) || !optComputeDerefConditions(i, &context))
        {
            JITDUMP("> Conditions could not be obtained\n");
            context.CancelLoopOptInfo(i);
        }
        else
        {
            bool allTrue  = false;
            bool anyFalse = false;
            context.EvaluateConditions(i, &allTrue, &anyFalse DEBUGARG(verbose));
            if (anyFalse)
            {
                context.CancelLoopOptInfo(i);
            }
            if (allTrue)
            {
                // Perform static optimizations on the fast path since we always
                // have to take the cloned path.
                optPerformStaticOptimizations(i, &context DEBUGARG(false));

                // No need to clone.
                context.CancelLoopOptInfo(i);
            }
        }
    }

#if 0
    // The code in this #if has been useful in debugging loop cloning issues, by
    // enabling selective enablement of the loop cloning optimization according to
    // method hash.
#ifdef DEBUG
    unsigned methHash = info.compMethodHash();
    char* lostr = getenv("loopclonehashlo");
    unsigned methHashLo = 0;
    if (lostr != NULL) 
    {
        sscanf_s(lostr, "%x", &methHashLo);
        // methHashLo = (unsigned(atoi(lostr)) << 2);  // So we don't have to use negative numbers.
    }
    char* histr = getenv("loopclonehashhi");
    unsigned methHashHi = UINT32_MAX;
    if (histr != NULL) 
    {
        sscanf_s(histr, "%x", &methHashHi);
        // methHashHi = (unsigned(atoi(histr)) << 2);  // So we don't have to use negative numbers.
    }
    if (methHash < methHashLo || methHash > methHashHi)
        return;
#endif
#endif

    for (unsigned i = 0; i < optLoopCount; ++i)
    {
        if (context.GetLoopOptInfo(i) != nullptr)
        {
            optLoopsCloned++;
            context.OptimizeConditions(i DEBUGARG(verbose));
            context.OptimizeBlockConditions(i DEBUGARG(verbose));
            optCloneLoop(i, &context);
        }
    }

#ifdef DEBUG
    if (verbose)
    {
        printf("\nAfter loop cloning:\n");
        fgDispBasicBlocks(/*dumpTrees*/ true);
    }
#endif
}

void Compiler::optCloneLoop(unsigned loopInd, LoopCloneContext* context)
{
    assert(loopInd < optLoopCount);

    JITDUMP("\nCloning loop %d: [h: %d, f: %d, t: %d, e: %d, b: %d].\n", loopInd, optLoopTable[loopInd].lpHead->bbNum,
            optLoopTable[loopInd].lpFirst->bbNum, optLoopTable[loopInd].lpTop->bbNum,
            optLoopTable[loopInd].lpEntry->bbNum, optLoopTable[loopInd].lpBottom->bbNum);

    // Determine the depth of the loop, so we can properly weight blocks added (outside the cloned loop blocks).
    unsigned depth         = optLoopDepth(loopInd);
    unsigned ambientWeight = 1;
    for (unsigned j = 0; j < depth; j++)
    {
        unsigned lastWeight = ambientWeight;
        ambientWeight *= BB_LOOP_WEIGHT;
        // If the multiplication overflowed, stick at max.
        // (Strictly speaking, a multiplication could overflow and still have a result
        // that is >= lastWeight...but if so, the original weight must be pretty large,
        // and it got bigger, so that's OK.)
        if (ambientWeight < lastWeight)
        {
            ambientWeight = BB_MAX_WEIGHT;
            break;
        }
    }

    // If we're in a non-natural loop, the ambient weight might be higher than we computed above.
    // Be safe by taking the max with the head block's weight.
    ambientWeight = max(ambientWeight, optLoopTable[loopInd].lpHead->bbWeight);

    // This is the containing loop, if any -- to label any blocks we create that are outside
    // the loop being cloned.
    unsigned char ambientLoop = optLoopTable[loopInd].lpParent;

    // First, make sure that the loop has a unique header block, creating an empty one if necessary.
    optEnsureUniqueHead(loopInd, ambientWeight);

    // We're going to make

    // H --> E
    // F
    // T
    // E
    // B  ?-> T
    // X
    //
    //   become
    //
    // H ?-> E2
    // H2--> E    (Optional; if E == T == F, let H fall through to F/T/E)
    // F
    // T
    // E
    // B  ?-> T
    // X2--> X
    // F2
    // T2
    // E2
    // B2 ?-> T2
    // X

    BasicBlock* h = optLoopTable[loopInd].lpHead;
    if (h->bbJumpKind != BBJ_NONE && h->bbJumpKind != BBJ_ALWAYS)
    {
        // Make a new block to be the unique entry to the loop.
        assert(h->bbJumpKind == BBJ_COND && h->bbNext == optLoopTable[loopInd].lpEntry);
        BasicBlock* newH = fgNewBBafter(BBJ_NONE, h,
                                        /*extendRegion*/ true);
        newH->bbWeight = (newH->isRunRarely() ? 0 : ambientWeight);
        BlockSetOps::Assign(this, newH->bbReach, h->bbReach);
        // This is in the scope of a surrounding loop, if one exists -- the parent of the loop we're cloning.
        newH->bbNatLoopNum = ambientLoop;
        h                  = newH;
        optUpdateLoopHead(loopInd, optLoopTable[loopInd].lpHead, h);
    }

    // First, make X2 after B, if necessary.  (Not necessary if b is a BBJ_ALWAYS.)
    // "newPred" will be the predecessor of the blocks of the cloned loop.
    BasicBlock* b       = optLoopTable[loopInd].lpBottom;
    BasicBlock* newPred = b;
    if (b->bbJumpKind != BBJ_ALWAYS)
    {
        BasicBlock* x = b->bbNext;
        if (x != nullptr)
        {
            BasicBlock* x2 = fgNewBBafter(BBJ_ALWAYS, b, /*extendRegion*/ true);
            x2->bbWeight   = (x2->isRunRarely() ? 0 : ambientWeight);

            // This is in the scope of a surrounding loop, if one exists -- the parent of the loop we're cloning.
            x2->bbNatLoopNum = ambientLoop;

            x2->bbJumpDest = x;
            BlockSetOps::Assign(this, x2->bbReach, h->bbReach);
            newPred = x2;
        }
    }

    // Now we'll make "h2", after "h" to go to "e" -- unless the loop is a do-while,
    // so that "h" already falls through to "e" (e == t == f).
    BasicBlock* h2 = nullptr;
    if (optLoopTable[loopInd].lpHead->bbNext != optLoopTable[loopInd].lpEntry)
    {
        BasicBlock* h2 = fgNewBBafter(BBJ_ALWAYS, optLoopTable[loopInd].lpHead,
                                      /*extendRegion*/ true);
        h2->bbWeight = (h2->isRunRarely() ? 0 : ambientWeight);

        // This is in the scope of a surrounding loop, if one exists -- the parent of the loop we're cloning.
        h2->bbNatLoopNum = ambientLoop;

        h2->bbJumpDest = optLoopTable[loopInd].lpEntry;
        optUpdateLoopHead(loopInd, optLoopTable[loopInd].lpHead, h2);
    }

    // Now we'll clone the blocks of the loop body.
    BasicBlock* newFirst = nullptr;
    BasicBlock* newBot   = nullptr;

    BlockToBlockMap* blockMap = new (getAllocator()) BlockToBlockMap(getAllocator());
    for (BasicBlock* blk = optLoopTable[loopInd].lpFirst; blk != optLoopTable[loopInd].lpBottom->bbNext;
         blk             = blk->bbNext)
    {
        BasicBlock* newBlk = fgNewBBafter(blk->bbJumpKind, newPred,
                                          /*extendRegion*/ true);

        // Call CloneBlockState to make a copy of the block's statements (and attributes), and assert that it
        // has a return value indicating success, because optCanOptimizeByLoopCloningVisitor has already
        // checked them to guarantee they are clonable.
        bool cloneOk = BasicBlock::CloneBlockState(this, newBlk, blk);
        noway_assert(cloneOk);
        // TODO-Cleanup: The above clones the bbNatLoopNum, which is incorrect.  Eventually, we should probably insert
        // the cloned loop in the loop table.  For now, however, we'll just make these blocks be part of the surrounding
        // loop, if one exists -- the parent of the loop we're cloning.
        newBlk->bbNatLoopNum = optLoopTable[loopInd].lpParent;

        if (newFirst == nullptr)
        {
            newFirst = newBlk;
        }
        newBot  = newBlk; // Continually overwrite to make sure we get the last one.
        newPred = newBlk;
        blockMap->Set(blk, newBlk);
    }

    // Perform the static optimizations on the fast path.
    optPerformStaticOptimizations(loopInd, context DEBUGARG(true));

    // Now go through the new blocks, remapping their jump targets within the loop.
    for (BasicBlock* blk = optLoopTable[loopInd].lpFirst; blk != optLoopTable[loopInd].lpBottom->bbNext;
         blk             = blk->bbNext)
    {

        BasicBlock* newblk = nullptr;
        bool        b      = blockMap->Lookup(blk, &newblk);
        assert(b && newblk != nullptr);

        assert(blk->bbJumpKind == newblk->bbJumpKind);

        // First copy the jump destination(s) from "blk".
        optCopyBlkDest(blk, newblk);

        // Now redirect the new block according to "blockMap".
        optRedirectBlock(newblk, blockMap);
    }

    assert((h->bbJumpKind == BBJ_NONE && (h->bbNext == h2 || h->bbNext == optLoopTable[loopInd].lpEntry)) ||
           (h->bbJumpKind == BBJ_ALWAYS));

    // If all the conditions are true, go to E2.
    BasicBlock* e2      = nullptr;
    bool        foundIt = blockMap->Lookup(optLoopTable[loopInd].lpEntry, &e2);

    h->bbJumpKind = BBJ_COND;

    // We will create the following structure
    //
    // cond0 (in h)  -?> cond1
    // slow          --> e2 (slow) always
    // !cond1        -?> slow
    // !cond2        -?> slow
    // ...
    // !condn        -?> slow
    // h2/entry (fast)
    //
    // We should always have block conditions, at the minimum, the array should be deref-able
    assert(context->HasBlockConditions(loopInd));

    // Create a unique header for the slow path.
    BasicBlock* slowHead   = fgNewBBafter(BBJ_ALWAYS, h, true);
    slowHead->bbWeight     = (h->isRunRarely() ? 0 : ambientWeight);
    slowHead->bbNatLoopNum = ambientLoop;
    slowHead->bbJumpDest   = e2;

    BasicBlock* condLast = optInsertLoopChoiceConditions(context, loopInd, h, slowHead);
    condLast->bbJumpDest = slowHead;

    // If h2 is present it is already the head or replace 'h' by 'condLast'.
    if (h2 == nullptr)
    {
        optUpdateLoopHead(loopInd, optLoopTable[loopInd].lpHead, condLast);
    }
    assert(foundIt && e2 != nullptr);

    // Don't unroll loops that we've cloned -- the unroller expects any loop it should unroll to
    // initialize the loop counter immediately before entering the loop, but we've left a shared
    // initialization of the loop counter up above the test that determines which version of the
    // loop to take.
    optLoopTable[loopInd].lpFlags |= LPFLG_DONT_UNROLL;

    fgUpdateChangedFlowGraph();
}

//--------------------------------------------------------------------------------------------------
// optInsertLoopChoiceConditions - Insert the loop conditions for a loop between loop head and entry
//
// Arguments:
//      context     loop cloning context variable
//      loopNum     the loop index
//      head        loop head for "loopNum"
//      slowHead    the slow path loop head
//
// Return Values:
//      None.
//
// Operation:
//      Create the following structure.
//
//      Note below that the cond0 is inverted in head i.e., if true jump to cond1. This is because
//      condn cannot jtrue to loop head h2. It has to be from a direct pred block.
//
//      cond0 (in h)  -?> cond1
//      slowHead      --> e2 (slowHead) always
//      !cond1        -?> slowHead
//      !cond2        -?> slowHead
//      ...
//      !condn        -?> slowHead
//      h2/entry (fast)
//
//      Insert condition 0 in 'h' and create other condition blocks and insert conditions in them.
//
BasicBlock* Compiler::optInsertLoopChoiceConditions(LoopCloneContext* context,
                                                    unsigned          loopNum,
                                                    BasicBlock*       head,
                                                    BasicBlock*       slowHead)
{
    JITDUMP("Inserting loop cloning conditions\n");
    assert(context->HasBlockConditions(loopNum));

    BasicBlock*                                              curCond   = head;
    JitExpandArrayStack<JitExpandArrayStack<LC_Condition>*>* levelCond = context->GetBlockConditions(loopNum);
    for (unsigned i = 0; i < levelCond->Size(); ++i)
    {
        bool isHeaderBlock = (curCond == head);

        // Flip the condition if header block.
        context->CondToStmtInBlock(this, *((*levelCond)[i]), curCond, isHeaderBlock);

        // Create each condition block ensuring wiring between them.
        BasicBlock* tmp     = fgNewBBafter(BBJ_COND, isHeaderBlock ? slowHead : curCond, true);
        curCond->bbJumpDest = isHeaderBlock ? tmp : slowHead;
        curCond             = tmp;

        curCond->inheritWeight(head);
        curCond->bbNatLoopNum = head->bbNatLoopNum;
        JITDUMP("Created new block %02d for new level\n", curCond->bbNum);
    }

    // Finally insert cloning conditions after all deref conditions have been inserted.
    context->CondToStmtInBlock(this, *(context->GetConditions(loopNum)), curCond, false);
    return curCond;
}

void Compiler::optEnsureUniqueHead(unsigned loopInd, unsigned ambientWeight)
{
    BasicBlock* h = optLoopTable[loopInd].lpHead;
    BasicBlock* t = optLoopTable[loopInd].lpTop;
    BasicBlock* e = optLoopTable[loopInd].lpEntry;
    BasicBlock* b = optLoopTable[loopInd].lpBottom;

    // If "h" dominates the entry block, then it is the unique header.
    if (fgDominate(h, e))
    {
        return;
    }

    // Otherwise, create a new empty header block, make it the pred of the entry block,
    // and redirect the preds of the entry block to go to this.

    BasicBlock* beforeTop = t->bbPrev;
    // Make sure that the new block is in the same region as the loop.
    // (We will only create loops that are entirely within a region.)
    BasicBlock* h2 = fgNewBBafter(BBJ_ALWAYS, beforeTop, true);
    // This is in the containing loop.
    h2->bbNatLoopNum = optLoopTable[loopInd].lpParent;
    h2->bbWeight     = (h2->isRunRarely() ? 0 : ambientWeight);

    // We don't care where it was put; splice it between beforeTop and top.
    if (beforeTop->bbNext != h2)
    {
        h2->bbPrev->setNext(h2->bbNext); // Splice h2 out.
        beforeTop->setNext(h2);          // Splice h2 in, between beforeTop and t.
        h2->setNext(t);
    }

    if (h2->bbNext != e)
    {
        h2->bbJumpKind = BBJ_ALWAYS;
        h2->bbJumpDest = e;
    }
    BlockSetOps::Assign(this, h2->bbReach, e->bbReach);

    // Redirect paths from preds of "e" to go to "h2" instead of "e".
    BlockToBlockMap* blockMap = new (getAllocator()) BlockToBlockMap(getAllocator());
    blockMap->Set(e, h2);

    for (flowList* predEntry = e->bbPreds; predEntry; predEntry = predEntry->flNext)
    {
        BasicBlock* predBlock = predEntry->flBlock;

        // Skip if predBlock is in the loop.
        if (t->bbNum <= predBlock->bbNum && predBlock->bbNum <= b->bbNum)
        {
            continue;
        }
        optRedirectBlock(predBlock, blockMap);
    }

    optUpdateLoopHead(loopInd, optLoopTable[loopInd].lpHead, h2);
}

/*****************************************************************************
 *
 *  Determine the kind of interference for the call.
 */

/* static */ inline Compiler::callInterf Compiler::optCallInterf(GenTreeCall* call)
{
    // if not a helper, kills everything
    if (call->gtCallType != CT_HELPER)
    {
        return CALLINT_ALL;
    }

    // setfield and array address store kill all indirections
    switch (eeGetHelperNum(call->gtCallMethHnd))
    {
        case CORINFO_HELP_ASSIGN_REF:         // Not strictly needed as we don't make a GT_CALL with this
        case CORINFO_HELP_CHECKED_ASSIGN_REF: // Not strictly needed as we don't make a GT_CALL with this
        case CORINFO_HELP_ASSIGN_BYREF:       // Not strictly needed as we don't make a GT_CALL with this
        case CORINFO_HELP_SETFIELDOBJ:
        case CORINFO_HELP_ARRADDR_ST:

            return CALLINT_REF_INDIRS;

        case CORINFO_HELP_SETFIELDFLOAT:
        case CORINFO_HELP_SETFIELDDOUBLE:
        case CORINFO_HELP_SETFIELD8:
        case CORINFO_HELP_SETFIELD16:
        case CORINFO_HELP_SETFIELD32:
        case CORINFO_HELP_SETFIELD64:

            return CALLINT_SCL_INDIRS;

        case CORINFO_HELP_ASSIGN_STRUCT: // Not strictly needed as we don't use this
        case CORINFO_HELP_MEMSET:        // Not strictly needed as we don't make a GT_CALL with this
        case CORINFO_HELP_MEMCPY:        // Not strictly needed as we don't make a GT_CALL with this
        case CORINFO_HELP_SETFIELDSTRUCT:

            return CALLINT_ALL_INDIRS;

        default:
            break;
    }

    // other helpers kill nothing
    return CALLINT_NONE;
}

/*****************************************************************************
 *
 *  See if the given tree can be computed in the given precision (which must
 *  be smaller than the type of the tree for this to make sense). If 'doit'
 *  is false, we merely check to see whether narrowing is possible; if we
 *  get called with 'doit' being true, we actually perform the narrowing.
 */

bool Compiler::optNarrowTree(GenTree* tree, var_types srct, var_types dstt, ValueNumPair vnpNarrow, bool doit)
{
    genTreeOps oper;
    unsigned   kind;

    noway_assert(tree);
    noway_assert(genActualType(tree->gtType) == genActualType(srct));

    /* Assume we're only handling integer types */
    noway_assert(varTypeIsIntegral(srct));
    noway_assert(varTypeIsIntegral(dstt));

    unsigned srcSize = genTypeSize(srct);
    unsigned dstSize = genTypeSize(dstt);

    /* dstt must be smaller than srct to narrow */
    if (dstSize >= srcSize)
    {
        return false;
    }

    /* Figure out what kind of a node we have */
    oper = tree->OperGet();
    kind = tree->OperKind();

    if (GenTree::OperIsAssignment(oper))
    {
        noway_assert(doit == false);
        return false;
    }

    ValueNumPair NoVNPair = ValueNumPair();

    if (kind & GTK_LEAF)
    {
        switch (oper)
        {
            /* Constants can usually be narrowed by changing their value */
            CLANG_FORMAT_COMMENT_ANCHOR;

#ifndef _TARGET_64BIT_
            __int64 lval;
            __int64 lmask;

            case GT_CNS_LNG:
                lval  = tree->gtIntConCommon.LngValue();
                lmask = 0;

                switch (dstt)
                {
                    case TYP_BYTE:
                        lmask = 0x0000007F;
                        break;
                    case TYP_BOOL:
                    case TYP_UBYTE:
                        lmask = 0x000000FF;
                        break;
                    case TYP_SHORT:
                        lmask = 0x00007FFF;
                        break;
                    case TYP_USHORT:
                        lmask = 0x0000FFFF;
                        break;
                    case TYP_INT:
                        lmask = 0x7FFFFFFF;
                        break;
                    case TYP_UINT:
                        lmask = 0xFFFFFFFF;
                        break;

                    default:
                        return false;
                }

                if ((lval & lmask) != lval)
                    return false;

                if (doit)
                {
                    tree->ChangeOperConst(GT_CNS_INT);
                    tree->gtType             = TYP_INT;
                    tree->gtIntCon.gtIconVal = (int)lval;
                    if (vnStore != nullptr)
                    {
                        fgValueNumberTreeConst(tree);
                    }
                }

                return true;
#endif

            case GT_CNS_INT:

                ssize_t ival;
                ival = tree->gtIntCon.gtIconVal;
                ssize_t imask;
                imask = 0;

                switch (dstt)
                {
                    case TYP_BYTE:
                        imask = 0x0000007F;
                        break;
                    case TYP_BOOL:
                    case TYP_UBYTE:
                        imask = 0x000000FF;
                        break;
                    case TYP_SHORT:
                        imask = 0x00007FFF;
                        break;
                    case TYP_USHORT:
                        imask = 0x0000FFFF;
                        break;
#ifdef _TARGET_64BIT_
                    case TYP_INT:
                        imask = 0x7FFFFFFF;
                        break;
                    case TYP_UINT:
                        imask = 0xFFFFFFFF;
                        break;
#endif // _TARGET_64BIT_
                    default:
                        return false;
                }

                if ((ival & imask) != ival)
                {
                    return false;
                }

#ifdef _TARGET_64BIT_
                if (doit)
                {
                    tree->gtType             = TYP_INT;
                    tree->gtIntCon.gtIconVal = (int)ival;
                    if (vnStore != nullptr)
                    {
                        fgValueNumberTreeConst(tree);
                    }
                }
#endif // _TARGET_64BIT_

                return true;

            /* Operands that are in memory can usually be narrowed
               simply by changing their gtType */

            case GT_LCL_VAR:
                /* We only allow narrowing long -> int for a GT_LCL_VAR */
                if (dstSize == sizeof(int))
                {
                    goto NARROW_IND;
                }
                break;

            case GT_CLS_VAR:
            case GT_LCL_FLD:
                goto NARROW_IND;
            default:
                break;
        }

        noway_assert(doit == false);
        return false;
    }

    if (kind & (GTK_BINOP | GTK_UNOP))
    {
        GenTree* op1;
        op1 = tree->gtOp.gtOp1;
        GenTree* op2;
        op2 = tree->gtOp.gtOp2;

        switch (tree->gtOper)
        {
            case GT_AND:
                noway_assert(genActualType(tree->gtType) == genActualType(op2->gtType));

<<<<<<< HEAD
                // Is op2 a small constant than can be narrowed into dstt?
                // if so the result of the GT_AND will also fit into 'dstt' and can be narrowed
                if ((op2->gtOper == GT_CNS_INT) && optNarrowTree(op2, srct, dstt, NoVNPair, false))
                {
                    // We will change the type of the tree and narrow op2
=======
                GenTree* opToNarrow;
                opToNarrow = nullptr;
                GenTree** otherOpPtr;
                otherOpPtr = nullptr;
                bool foundOperandThatBlocksNarrowing;
                foundOperandThatBlocksNarrowing = false;

                // If 'dstt' is unsigned and one of the operands can be narrowed into 'dsst',
                // the result of the GT_AND will also fit into 'dstt' and can be narrowed.
                // The same is true if one of the operands is an int const and can be narrowed into 'dsst'.
                if (!gtIsActiveCSE_Candidate(op2) && ((op2->gtOper == GT_CNS_INT) || varTypeIsUnsigned(dstt)))
                {
                    if (optNarrowTree(op2, srct, dstt, NoVNPair, false))
                    {
                        opToNarrow = op2;
                        otherOpPtr = &tree->gtOp.gtOp1;
                    }
                    else
                    {
                        foundOperandThatBlocksNarrowing = true;
                    }
                }

                if ((opToNarrow == nullptr) && !gtIsActiveCSE_Candidate(op1) &&
                    ((op1->gtOper == GT_CNS_INT) || varTypeIsUnsigned(dstt)))
                {
                    if (optNarrowTree(op1, srct, dstt, NoVNPair, false))
                    {
                        opToNarrow = op1;
                        otherOpPtr = &tree->gtOp.gtOp2;
                    }
                    else
                    {
                        foundOperandThatBlocksNarrowing = true;
                    }
                }

                if (opToNarrow != nullptr)
                {
                    // We will change the type of the tree and narrow opToNarrow
>>>>>>> c10efe00
                    //
                    if (doit)
                    {
                        tree->gtType = genActualType(dstt);
                        tree->SetVNs(vnpNarrow);

                        optNarrowTree(op2, srct, dstt, NoVNPair, true);
                        // We may also need to cast away the upper bits of op1
                        if (srcSize == 8)
                        {
                            assert(tree->gtType == TYP_INT);
<<<<<<< HEAD
                            op1 = gtNewCastNode(TYP_INT, op1, false, TYP_INT);
=======
                            GenTree* castOp = gtNewCastNode(TYP_INT, *otherOpPtr, false, TYP_INT);
>>>>>>> c10efe00
#ifdef DEBUG
                            op1->gtDebugFlags |= GTF_DEBUG_NODE_MORPHED;
#endif
                            tree->gtOp.gtOp1 = op1;
                        }
                    }
                    return true;
                }

<<<<<<< HEAD
=======
                if (foundOperandThatBlocksNarrowing)
                {
                    noway_assert(doit == false);
                    return false;
                }

>>>>>>> c10efe00
                goto COMMON_BINOP;

            case GT_ADD:
            case GT_MUL:

                if (tree->gtOverflow() || varTypeIsSmall(dstt))
                {
                    noway_assert(doit == false);
                    return false;
                }
                __fallthrough;

            case GT_OR:
            case GT_XOR:
            COMMON_BINOP:
                noway_assert(genActualType(tree->gtType) == genActualType(op1->gtType));
                noway_assert(genActualType(tree->gtType) == genActualType(op2->gtType));

                if (gtIsActiveCSE_Candidate(op1) || gtIsActiveCSE_Candidate(op2) ||
                    !optNarrowTree(op1, srct, dstt, NoVNPair, doit) || !optNarrowTree(op2, srct, dstt, NoVNPair, doit))
                {
                    noway_assert(doit == false);
                    return false;
                }

                /* Simply change the type of the tree */

                if (doit)
                {
                    if (tree->gtOper == GT_MUL && (tree->gtFlags & GTF_MUL_64RSLT))
                    {
                        tree->gtFlags &= ~GTF_MUL_64RSLT;
                    }

                    tree->gtType = genActualType(dstt);
                    tree->SetVNs(vnpNarrow);
                }

                return true;

            case GT_IND:

            NARROW_IND:

                if ((dstSize > genTypeSize(tree->gtType)) &&
                    (varTypeIsUnsigned(dstt) && !varTypeIsUnsigned(tree->gtType)))
                {
                    return false;
                }

                /* Simply change the type of the tree */

                if (doit && (dstSize <= genTypeSize(tree->gtType)))
                {
                    tree->gtType = genSignedType(dstt);
                    tree->SetVNs(vnpNarrow);

                    /* Make sure we don't mess up the variable type */
                    if ((oper == GT_LCL_VAR) || (oper == GT_LCL_FLD))
                    {
                        tree->gtFlags |= GTF_VAR_CAST;
                    }
                }

                return true;

            case GT_EQ:
            case GT_NE:
            case GT_LT:
            case GT_LE:
            case GT_GT:
            case GT_GE:

                /* These can always be narrowed since they only represent 0 or 1 */
                return true;

            case GT_CAST:
            {
                var_types cast    = tree->CastToType();
                var_types oprt    = op1->TypeGet();
                unsigned  oprSize = genTypeSize(oprt);

                if (cast != srct)
                {
                    return false;
                }

                if (varTypeIsIntegralOrI(dstt) != varTypeIsIntegralOrI(oprt))
                {
                    return false;
                }

                if (tree->gtOverflow())
                {
                    return false;
                }

                /* Is this a cast from the type we're narrowing to or a smaller one? */

                if (oprSize <= dstSize)
                {
                    /* Bash the target type of the cast */

                    if (doit)
                    {
                        dstt = genSignedType(dstt);

                        if ((oprSize == dstSize) &&
                            ((varTypeIsUnsigned(dstt) == varTypeIsUnsigned(oprt)) || !varTypeIsSmall(dstt)))
                        {
                            // Same size and there is no signedness mismatch for small types: change the CAST
                            // into a NOP
                            tree->ChangeOper(GT_NOP);
                            tree->gtType     = dstt;
                            tree->gtOp.gtOp2 = nullptr;
                            tree->gtVNPair   = op1->gtVNPair; // Set to op1's ValueNumber
                        }
                        else
                        {
                            // oprSize is smaller or there is a signedness mismatch for small types

                            // Change the CastToType in the GT_CAST node
                            tree->CastToType() = dstt;

                            // The result type of a GT_CAST is never a small type.
                            // Use genActualType to widen dstt when it is a small types.
                            tree->gtType = genActualType(dstt);
                            tree->SetVNs(vnpNarrow);
                        }
                    }

                    return true;
                }
            }
                return false;

            case GT_COMMA:
                if (!gtIsActiveCSE_Candidate(op2) && optNarrowTree(op2, srct, dstt, vnpNarrow, doit))
                {
                    /* Simply change the type of the tree */

                    if (doit)
                    {
                        tree->gtType = genActualType(dstt);
                        tree->SetVNs(vnpNarrow);
                    }
                    return true;
                }
                return false;

            default:
                noway_assert(doit == false);
                return false;
        }
    }

    return false;
}

/*****************************************************************************
 *
 *  The following logic figures out whether the given variable is assigned
 *  somewhere in a list of basic blocks (or in an entire loop).
 */

Compiler::fgWalkResult Compiler::optIsVarAssgCB(GenTree** pTree, fgWalkData* data)
{
    GenTree* tree = *pTree;

    if (tree->OperIsAssignment())
    {
        GenTree*   dest     = tree->gtOp.gtOp1;
        genTreeOps destOper = dest->OperGet();

        isVarAssgDsc* desc = (isVarAssgDsc*)data->pCallbackData;
        assert(desc && desc->ivaSelf == desc);

        if (destOper == GT_LCL_VAR)
        {
            unsigned tvar = dest->gtLclVarCommon.gtLclNum;
            if (tvar < lclMAX_ALLSET_TRACKED)
            {
                AllVarSetOps::AddElemD(data->compiler, desc->ivaMaskVal, tvar);
            }
            else
            {
                desc->ivaMaskIncomplete = true;
            }

            if (tvar == desc->ivaVar)
            {
                if (tree != desc->ivaSkip)
                {
                    return WALK_ABORT;
                }
            }
        }
        else if (destOper == GT_LCL_FLD)
        {
            /* We can't track every field of every var. Moreover, indirections
               may access different parts of the var as different (but
               overlapping) fields. So just treat them as indirect accesses */

            // unsigned    lclNum = dest->gtLclFld.gtLclNum;
            // noway_assert(lvaTable[lclNum].lvAddrTaken);

            varRefKinds refs = varTypeIsGC(tree->TypeGet()) ? VR_IND_REF : VR_IND_SCL;
            desc->ivaMaskInd = varRefKinds(desc->ivaMaskInd | refs);
        }
        else if (destOper == GT_CLS_VAR)
        {
            desc->ivaMaskInd = varRefKinds(desc->ivaMaskInd | VR_GLB_VAR);
        }
        else if (destOper == GT_IND)
        {
            /* Set the proper indirection bits */

            varRefKinds refs = varTypeIsGC(tree->TypeGet()) ? VR_IND_REF : VR_IND_SCL;
            desc->ivaMaskInd = varRefKinds(desc->ivaMaskInd | refs);
        }
    }
    else if (tree->gtOper == GT_CALL)
    {
        isVarAssgDsc* desc = (isVarAssgDsc*)data->pCallbackData;
        assert(desc && desc->ivaSelf == desc);

        desc->ivaMaskCall = optCallInterf(tree->AsCall());
    }

    return WALK_CONTINUE;
}

/*****************************************************************************/

bool Compiler::optIsVarAssigned(BasicBlock* beg, BasicBlock* end, GenTree* skip, unsigned var)
{
    bool         result;
    isVarAssgDsc desc;

    desc.ivaSkip = skip;
#ifdef DEBUG
    desc.ivaSelf = &desc;
#endif
    desc.ivaVar      = var;
    desc.ivaMaskCall = CALLINT_NONE;
    AllVarSetOps::AssignNoCopy(this, desc.ivaMaskVal, AllVarSetOps::MakeEmpty(this));

    for (;;)
    {
        noway_assert(beg);

        for (GenTreeStmt* stmt = beg->firstStmt(); stmt; stmt = stmt->gtNextStmt)
        {
            noway_assert(stmt->gtOper == GT_STMT);
            if (fgWalkTreePre(&stmt->gtStmtExpr, optIsVarAssgCB, &desc))
            {
                result = true;
                goto DONE;
            }
        }

        if (beg == end)
        {
            break;
        }

        beg = beg->bbNext;
    }

    result = false;

DONE:

    return result;
}

/*****************************************************************************/
int Compiler::optIsSetAssgLoop(unsigned lnum, ALLVARSET_VALARG_TP vars, varRefKinds inds)
{
    LoopDsc* loop;

    /* Get hold of the loop descriptor */

    noway_assert(lnum < optLoopCount);
    loop = optLoopTable + lnum;

    /* Do we already know what variables are assigned within this loop? */

    if (!(loop->lpFlags & LPFLG_ASGVARS_YES))
    {
        isVarAssgDsc desc;

        BasicBlock* beg;
        BasicBlock* end;

        /* Prepare the descriptor used by the tree walker call-back */

        desc.ivaVar  = (unsigned)-1;
        desc.ivaSkip = nullptr;
#ifdef DEBUG
        desc.ivaSelf = &desc;
#endif
        AllVarSetOps::AssignNoCopy(this, desc.ivaMaskVal, AllVarSetOps::MakeEmpty(this));
        desc.ivaMaskInd        = VR_NONE;
        desc.ivaMaskCall       = CALLINT_NONE;
        desc.ivaMaskIncomplete = false;

        /* Now walk all the statements of the loop */

        beg = loop->lpHead->bbNext;
        end = loop->lpBottom;

        for (/**/; /**/; beg = beg->bbNext)
        {
            noway_assert(beg);

            for (GenTreeStmt* stmt = beg->FirstNonPhiDef(); stmt; stmt = stmt->gtNextStmt)
            {
                noway_assert(stmt->gtOper == GT_STMT);
                fgWalkTreePre(&stmt->gtStmtExpr, optIsVarAssgCB, &desc);

                if (desc.ivaMaskIncomplete)
                {
                    loop->lpFlags |= LPFLG_ASGVARS_INC;
                }
            }

            if (beg == end)
            {
                break;
            }
        }

        AllVarSetOps::Assign(this, loop->lpAsgVars, desc.ivaMaskVal);
        loop->lpAsgInds = desc.ivaMaskInd;
        loop->lpAsgCall = desc.ivaMaskCall;

        /* Now we know what variables are assigned in the loop */

        loop->lpFlags |= LPFLG_ASGVARS_YES;
    }

    /* Now we can finally test the caller's mask against the loop's */
    if (!AllVarSetOps::IsEmptyIntersection(this, loop->lpAsgVars, vars) || (loop->lpAsgInds & inds))
    {
        return 1;
    }

    switch (loop->lpAsgCall)
    {
        case CALLINT_ALL:

            /* Can't hoist if the call might have side effect on an indirection. */

            if (loop->lpAsgInds != VR_NONE)
            {
                return 1;
            }

            break;

        case CALLINT_REF_INDIRS:

            /* Can't hoist if the call might have side effect on an ref indirection. */

            if (loop->lpAsgInds & VR_IND_REF)
            {
                return 1;
            }

            break;

        case CALLINT_SCL_INDIRS:

            /* Can't hoist if the call might have side effect on an non-ref indirection. */

            if (loop->lpAsgInds & VR_IND_SCL)
            {
                return 1;
            }

            break;

        case CALLINT_ALL_INDIRS:

            /* Can't hoist if the call might have side effect on any indirection. */

            if (loop->lpAsgInds & (VR_IND_REF | VR_IND_SCL))
            {
                return 1;
            }

            break;

        case CALLINT_NONE:

            /* Other helpers kill nothing */

            break;

        default:
            noway_assert(!"Unexpected lpAsgCall value");
    }

    return 0;
}

void Compiler::optPerformHoistExpr(GenTree* origExpr, unsigned lnum)
{
#ifdef DEBUG
    if (verbose)
    {
        printf("\nHoisting a copy of ");
        printTreeID(origExpr);
        printf(" into PreHeader for loop L%02u <BB%02u..BB%02u>:\n", lnum, optLoopTable[lnum].lpFirst->bbNum,
               optLoopTable[lnum].lpBottom->bbNum);
        gtDispTree(origExpr);
        printf("\n");
    }
#endif

    // This loop has to be in a form that is approved for hoisting.
    assert(optLoopTable[lnum].lpFlags & LPFLG_HOISTABLE);

    // Create a copy of the expression and mark it for CSE's.
    GenTree* hoistExpr = gtCloneExpr(origExpr, GTF_MAKE_CSE);

    // At this point we should have a cloned expression, marked with the GTF_MAKE_CSE flag
    assert(hoistExpr != origExpr);
    assert(hoistExpr->gtFlags & GTF_MAKE_CSE);

    GenTree* hoist = hoistExpr;
    // The value of the expression isn't used (unless it's an assignment).
    if (hoistExpr->OperGet() != GT_ASG)
    {
        hoist = gtUnusedValNode(hoistExpr);
    }

    /* Put the statement in the preheader */

    fgCreateLoopPreHeader(lnum);

    BasicBlock* preHead = optLoopTable[lnum].lpHead;
    assert(preHead->bbJumpKind == BBJ_NONE);

    // fgMorphTree and lvaRecursiveIncRefCounts requires that compCurBB be the block that contains
    // (or in this case, will contain) the expression.
    compCurBB = preHead;

    // Increment the ref counts of any local vars appearing in "hoist".
    // Note that we need to do this before fgMorphTree() as fgMorph() could constant
    // fold away some of the lcl vars referenced by "hoist".
    lvaRecursiveIncRefCounts(hoist);

    hoist = fgMorphTree(hoist);

    GenTree* hoistStmt = gtNewStmt(hoist);
    hoistStmt->gtFlags |= GTF_STMT_CMPADD;

    /* simply append the statement at the end of the preHead's list */

    GenTree* treeList = preHead->bbTreeList;

    if (treeList)
    {
        /* append after last statement */

        GenTree* last = treeList->gtPrev;
        assert(last->gtNext == nullptr);

        last->gtNext      = hoistStmt;
        hoistStmt->gtPrev = last;
        treeList->gtPrev  = hoistStmt;
    }
    else
    {
        /* Empty pre-header - store the single statement in the block */

        preHead->bbTreeList = hoistStmt;
        hoistStmt->gtPrev   = hoistStmt;
    }

    hoistStmt->gtNext = nullptr;

#ifdef DEBUG
    if (verbose)
    {
        printf("This hoisted copy placed in PreHeader (BB%02u):\n", preHead->bbNum);
        gtDispTree(hoist);
    }
#endif

    if (fgStmtListThreaded)
    {
        gtSetStmtInfo(hoistStmt);
        fgSetStmtSeq(hoistStmt);
    }

#ifdef DEBUG
    if (m_nodeTestData != nullptr)
    {

        // What is the depth of the loop "lnum"?
        ssize_t  depth    = 0;
        unsigned lnumIter = lnum;
        while (optLoopTable[lnumIter].lpParent != BasicBlock::NOT_IN_LOOP)
        {
            depth++;
            lnumIter = optLoopTable[lnumIter].lpParent;
        }

        NodeToTestDataMap* testData = GetNodeTestData();

        TestLabelAndNum tlAndN;
        if (testData->Lookup(origExpr, &tlAndN) && tlAndN.m_tl == TL_LoopHoist)
        {
            if (tlAndN.m_num == -1)
            {
                printf("Node ");
                printTreeID(origExpr);
                printf(" was declared 'do not hoist', but is being hoisted.\n");
                assert(false);
            }
            else if (tlAndN.m_num != depth)
            {
                printf("Node ");
                printTreeID(origExpr);
                printf(" was declared as hoistable from loop at nesting depth %d; actually hoisted from loop at depth "
                       "%d.\n",
                       tlAndN.m_num, depth);
                assert(false);
            }
            else
            {
                // We've correctly hoisted this, so remove the annotation.  Later, we'll check for any remaining "must
                // hoist" annotations.
                testData->Remove(origExpr);
                // Now we insert an annotation to make sure that "hoistExpr" is actually CSE'd.
                tlAndN.m_tl  = TL_CSE_Def;
                tlAndN.m_num = m_loopHoistCSEClass++;
                testData->Set(hoistExpr, tlAndN);
            }
        }
    }
#endif

#if LOOP_HOIST_STATS
    if (!m_curLoopHasHoistedExpression)
    {
        m_loopsWithHoistedExpressions++;
        m_curLoopHasHoistedExpression = true;
    }
    m_totalHoistedExpressions++;
#endif // LOOP_HOIST_STATS
}

void Compiler::optHoistLoopCode()
{
    // If we don't have any loops in the method then take an early out now.
    if (optLoopCount == 0)
    {
        return;
    }

#ifdef DEBUG
    unsigned jitNoHoist = JitConfig.JitNoHoist();
    if (jitNoHoist > 0)
    {
        return;
    }
#endif

#if 0
    // The code in this #if has been useful in debugging loop cloning issues, by
    // enabling selective enablement of the loop cloning optimization according to
    // method hash.
#ifdef DEBUG
    unsigned methHash = info.compMethodHash();
    char* lostr = getenv("loophoisthashlo");
    unsigned methHashLo = 0;
    if (lostr != NULL) 
    {
        sscanf_s(lostr, "%x", &methHashLo);
        // methHashLo = (unsigned(atoi(lostr)) << 2);  // So we don't have to use negative numbers.
    }
    char* histr = getenv("loophoisthashhi");
    unsigned methHashHi = UINT32_MAX;
    if (histr != NULL) 
    {
        sscanf_s(histr, "%x", &methHashHi);
        // methHashHi = (unsigned(atoi(histr)) << 2);  // So we don't have to use negative numbers.
    }
    if (methHash < methHashLo || methHash > methHashHi)
        return;
    printf("Doing loop hoisting in %s (0x%x).\n", info.compFullName, methHash);
#endif // DEBUG
#endif // 0     -- debugging loop cloning issues

#ifdef DEBUG
    if (verbose)
    {
        printf("\n*************** In optHoistLoopCode()\n");
        printf("Blocks/Trees before phase\n");
        fgDispBasicBlocks(true);
        printf("");
    }
#endif

    // Consider all the loop nests, in outer-to-inner order (thus hoisting expressions outside the largest loop in which
    // they are invariant.)
    LoopHoistContext hoistCtxt(this);
    for (unsigned lnum = 0; lnum < optLoopCount; lnum++)
    {
        if (optLoopTable[lnum].lpFlags & LPFLG_REMOVED)
        {
            continue;
        }

        if (optLoopTable[lnum].lpParent == BasicBlock::NOT_IN_LOOP)
        {
            optHoistLoopNest(lnum, &hoistCtxt);
        }
    }

#if DEBUG
    if (fgModified)
    {
        if (verbose)
        {
            printf("Blocks/Trees after optHoistLoopCode() modified flowgraph\n");
            fgDispBasicBlocks(true);
            printf("");
        }

        // Make sure that the predecessor lists are accurate
        fgDebugCheckBBlist();
    }
#endif

#ifdef DEBUG
    // Test Data stuff..
    // If we have no test data, early out.
    if (m_nodeTestData == nullptr)
    {
        return;
    }
    NodeToTestDataMap* testData = GetNodeTestData();
    for (NodeToTestDataMap::KeyIterator ki = testData->Begin(); !ki.Equal(testData->End()); ++ki)
    {
        TestLabelAndNum tlAndN;
        GenTree*        node = ki.Get();
        bool            b    = testData->Lookup(node, &tlAndN);
        assert(b);
        if (tlAndN.m_tl != TL_LoopHoist)
        {
            continue;
        }
        // Otherwise, it is a loop hoist annotation.
        assert(tlAndN.m_num < 100); // >= 100 indicates nested static field address, should already have been moved.
        if (tlAndN.m_num >= 0)
        {
            printf("Node ");
            printTreeID(node);
            printf(" was declared 'must hoist', but has not been hoisted.\n");
            assert(false);
        }
    }
#endif // DEBUG
}

void Compiler::optHoistLoopNest(unsigned lnum, LoopHoistContext* hoistCtxt)
{
    // Do this loop, then recursively do all nested loops.
    CLANG_FORMAT_COMMENT_ANCHOR;

#if LOOP_HOIST_STATS
    // Record stats
    m_curLoopHasHoistedExpression = false;
    m_loopsConsidered++;
#endif // LOOP_HOIST_STATS

    optHoistThisLoop(lnum, hoistCtxt);

    VNSet* hoistedInCurLoop = hoistCtxt->ExtractHoistedInCurLoop();

    if (optLoopTable[lnum].lpChild != BasicBlock::NOT_IN_LOOP)
    {
        // Add the ones hoisted in "lnum" to "hoistedInParents" for any nested loops.
        // TODO-Cleanup: we should have a set abstraction for loops.
        if (hoistedInCurLoop != nullptr)
        {
            for (VNSet::KeyIterator keys = hoistedInCurLoop->Begin(); !keys.Equal(hoistedInCurLoop->End()); ++keys)
            {
#ifdef DEBUG
                bool b;
                assert(!hoistCtxt->m_hoistedInParentLoops.Lookup(keys.Get(), &b));
#endif
                hoistCtxt->m_hoistedInParentLoops.Set(keys.Get(), true);
            }
        }

        for (unsigned child = optLoopTable[lnum].lpChild; child != BasicBlock::NOT_IN_LOOP;
             child          = optLoopTable[child].lpSibling)
        {
            optHoistLoopNest(child, hoistCtxt);
        }

        // Now remove them.
        // TODO-Cleanup: we should have a set abstraction for loops.
        if (hoistedInCurLoop != nullptr)
        {
            for (VNSet::KeyIterator keys = hoistedInCurLoop->Begin(); !keys.Equal(hoistedInCurLoop->End()); ++keys)
            {
                // Note that we asserted when we added these that they hadn't been members, so removing is appropriate.
                hoistCtxt->m_hoistedInParentLoops.Remove(keys.Get());
            }
        }
    }
}

void Compiler::optHoistThisLoop(unsigned lnum, LoopHoistContext* hoistCtxt)
{
    LoopDsc* pLoopDsc = &optLoopTable[lnum];

    /* If loop was removed continue */

    if (pLoopDsc->lpFlags & LPFLG_REMOVED)
    {
        return;
    }

    /* Get the head and tail of the loop */

    BasicBlock* head = pLoopDsc->lpHead;
    BasicBlock* tail = pLoopDsc->lpBottom;
    BasicBlock* lbeg = pLoopDsc->lpEntry;

    // We must have a do-while loop
    if ((pLoopDsc->lpFlags & LPFLG_DO_WHILE) == 0)
    {
        return;
    }

    // The loop-head must dominate the loop-entry.
    // TODO-CQ: Couldn't we make this true if it's not?
    if (!fgDominate(head, lbeg))
    {
        return;
    }

    // if lbeg is the start of a new try block then we won't be able to hoist
    if (!BasicBlock::sameTryRegion(head, lbeg))
    {
        return;
    }

    // We don't bother hoisting when inside of a catch block
    if ((lbeg->bbCatchTyp != BBCT_NONE) && (lbeg->bbCatchTyp != BBCT_FINALLY))
    {
        return;
    }

    pLoopDsc->lpFlags |= LPFLG_HOISTABLE;

    unsigned begn = lbeg->bbNum;
    unsigned endn = tail->bbNum;

    // Ensure the per-loop sets/tables are empty.
    hoistCtxt->m_curLoopVnInvariantCache.RemoveAll();

#ifdef DEBUG
    if (verbose)
    {
        printf("optHoistLoopCode for loop L%02u <BB%02u..BB%02u>:\n", lnum, begn, endn);
        printf("  Loop body %s a call\n", pLoopDsc->lpContainsCall ? "contains" : "does not contain");
    }
#endif

    VARSET_TP loopVars(VarSetOps::Intersection(this, pLoopDsc->lpVarInOut, pLoopDsc->lpVarUseDef));

    pLoopDsc->lpVarInOutCount    = VarSetOps::Count(this, pLoopDsc->lpVarInOut);
    pLoopDsc->lpLoopVarCount     = VarSetOps::Count(this, loopVars);
    pLoopDsc->lpHoistedExprCount = 0;

#ifndef _TARGET_64BIT_
    unsigned longVarsCount = VarSetOps::Count(this, lvaLongVars);

    if (longVarsCount > 0)
    {
        // Since 64-bit variables take up two registers on 32-bit targets, we increase
        //  the Counts such that each TYP_LONG variable counts twice.
        //
        VARSET_TP loopLongVars(VarSetOps::Intersection(this, loopVars, lvaLongVars));
        VARSET_TP inOutLongVars(VarSetOps::Intersection(this, pLoopDsc->lpVarInOut, lvaLongVars));

#ifdef DEBUG
        if (verbose)
        {
            printf("\n  LONGVARS(%d)=", VarSetOps::Count(this, lvaLongVars));
            lvaDispVarSet(lvaLongVars);
        }
#endif
        pLoopDsc->lpLoopVarCount += VarSetOps::Count(this, loopLongVars);
        pLoopDsc->lpVarInOutCount += VarSetOps::Count(this, inOutLongVars);
    }
#endif // !_TARGET_64BIT_

#ifdef DEBUG
    if (verbose)
    {
        printf("\n  USEDEF  (%d)=", VarSetOps::Count(this, pLoopDsc->lpVarUseDef));
        lvaDispVarSet(pLoopDsc->lpVarUseDef);

        printf("\n  INOUT   (%d)=", pLoopDsc->lpVarInOutCount);
        lvaDispVarSet(pLoopDsc->lpVarInOut);

        printf("\n  LOOPVARS(%d)=", pLoopDsc->lpLoopVarCount);
        lvaDispVarSet(loopVars);
        printf("\n");
    }
#endif

    unsigned floatVarsCount = VarSetOps::Count(this, lvaFloatVars);

    if (floatVarsCount > 0)
    {
        VARSET_TP loopFPVars(VarSetOps::Intersection(this, loopVars, lvaFloatVars));
        VARSET_TP inOutFPVars(VarSetOps::Intersection(this, pLoopDsc->lpVarInOut, lvaFloatVars));

        pLoopDsc->lpLoopVarFPCount     = VarSetOps::Count(this, loopFPVars);
        pLoopDsc->lpVarInOutFPCount    = VarSetOps::Count(this, inOutFPVars);
        pLoopDsc->lpHoistedFPExprCount = 0;

        pLoopDsc->lpLoopVarCount -= pLoopDsc->lpLoopVarFPCount;
        pLoopDsc->lpVarInOutCount -= pLoopDsc->lpVarInOutFPCount;

#ifdef DEBUG
        if (verbose)
        {
            printf("  INOUT-FP(%d)=", pLoopDsc->lpVarInOutFPCount);
            lvaDispVarSet(inOutFPVars);

            printf("\n  LOOPV-FP(%d)=", pLoopDsc->lpLoopVarFPCount);
            lvaDispVarSet(loopFPVars);
        }
#endif
    }
    else // (floatVarsCount == 0)
    {
        pLoopDsc->lpLoopVarFPCount     = 0;
        pLoopDsc->lpVarInOutFPCount    = 0;
        pLoopDsc->lpHoistedFPExprCount = 0;
    }

    // Find the set of definitely-executed blocks.
    // Ideally, the definitely-executed blocks are the ones that post-dominate the entry block.
    // Until we have post-dominators, we'll special-case for single-exit blocks.
    JitExpandArrayStack<BasicBlock*> defExec(getAllocatorLoopHoist());
    if (pLoopDsc->lpFlags & LPFLG_ONE_EXIT)
    {
        assert(pLoopDsc->lpExit != nullptr);
        BasicBlock* cur = pLoopDsc->lpExit;
        // Push dominators, until we reach "entry" or exit the loop.
        while (cur != nullptr && pLoopDsc->lpContains(cur) && cur != pLoopDsc->lpEntry)
        {
            defExec.Push(cur);
            cur = cur->bbIDom;
        }
        // If we didn't reach the entry block, give up and *just* push the entry block.
        if (cur != pLoopDsc->lpEntry)
        {
            defExec.Reset();
        }
        defExec.Push(pLoopDsc->lpEntry);
    }
    else // More than one exit
    {
        // We'll assume that only the entry block is definitely executed.
        // We could in the future do better.
        defExec.Push(pLoopDsc->lpEntry);
    }

    while (defExec.Size() > 0)
    {
        // Consider in reverse order: dominator before dominatee.
        BasicBlock* blk = defExec.Pop();
        optHoistLoopExprsForBlock(blk, lnum, hoistCtxt);
    }
}

// Hoist any expressions in "blk" that are invariant in loop "lnum" outside of "blk" and into a PreHead for loop "lnum".
void Compiler::optHoistLoopExprsForBlock(BasicBlock* blk, unsigned lnum, LoopHoistContext* hoistCtxt)
{
    LoopDsc* pLoopDsc                      = &optLoopTable[lnum];
    bool     firstBlockAndBeforeSideEffect = (blk == pLoopDsc->lpEntry);
    unsigned blkWeight                     = blk->getBBWeight(this);

#ifdef DEBUG
    if (verbose)
    {
        printf("    optHoistLoopExprsForBlock BB%02u (weight=%6s) of loop L%02u <BB%02u..BB%02u>, firstBlock is %s\n",
               blk->bbNum, refCntWtd2str(blkWeight), lnum, pLoopDsc->lpFirst->bbNum, pLoopDsc->lpBottom->bbNum,
               firstBlockAndBeforeSideEffect ? "true" : "false");
        if (blkWeight < (BB_UNITY_WEIGHT / 10))
        {
            printf("      block weight is too small to perform hoisting.\n");
        }
    }
#endif

    if (blkWeight < (BB_UNITY_WEIGHT / 10))
    {
        // Block weight is too small to perform hoisting.
        return;
    }

    for (GenTreeStmt* stmt = blk->FirstNonPhiDef(); stmt; stmt = stmt->gtNextStmt)
    {
        GenTree* stmtTree = stmt->gtStmtExpr;
        bool     hoistable;
        bool     cctorDependent;
        (void)optHoistLoopExprsForTree(stmtTree, lnum, hoistCtxt, &firstBlockAndBeforeSideEffect, &hoistable,
                                       &cctorDependent);
        if (hoistable)
        {
            // we will try to hoist the top-level stmtTree
            optHoistCandidate(stmtTree, lnum, hoistCtxt);
        }
    }
}

bool Compiler::optIsProfitableToHoistableTree(GenTree* tree, unsigned lnum)
{
    LoopDsc* pLoopDsc = &optLoopTable[lnum];

    bool loopContainsCall = pLoopDsc->lpContainsCall;

    int availRegCount;
    int hoistedExprCount;
    int loopVarCount;
    int varInOutCount;

    if (varTypeIsFloating(tree->TypeGet()))
    {
        hoistedExprCount = pLoopDsc->lpHoistedFPExprCount;
        loopVarCount     = pLoopDsc->lpLoopVarFPCount;
        varInOutCount    = pLoopDsc->lpVarInOutFPCount;

        availRegCount = CNT_CALLEE_SAVED_FLOAT;
        if (!loopContainsCall)
        {
            availRegCount += CNT_CALLEE_TRASH_FLOAT - 1;
        }
#ifdef _TARGET_ARM_
        // For ARM each double takes two FP registers
        // For now on ARM we won't track singles/doubles
        // and instead just assume that we always have doubles.
        //
        availRegCount /= 2;
#endif
    }
    else
    {
        hoistedExprCount = pLoopDsc->lpHoistedExprCount;
        loopVarCount     = pLoopDsc->lpLoopVarCount;
        varInOutCount    = pLoopDsc->lpVarInOutCount;

        availRegCount = CNT_CALLEE_SAVED - 1;
        if (!loopContainsCall)
        {
            availRegCount += CNT_CALLEE_TRASH - 1;
        }
#ifndef _TARGET_64BIT_
        // For our 32-bit targets Long types take two registers.
        if (varTypeIsLong(tree->TypeGet()))
        {
            availRegCount = (availRegCount + 1) / 2;
        }
#endif
    }

    // decrement the availRegCount by the count of expression that we have already hoisted.
    availRegCount -= hoistedExprCount;

    // the variables that are read/written inside the loop should
    // always be a subset of the InOut variables for the loop
    assert(loopVarCount <= varInOutCount);

    // When loopVarCount >= availRegCount we believe that all of the
    // available registers will get used to hold LclVars inside the loop.
    // This pessimistically assumes that each loopVar has a conflicting
    // lifetime with every other loopVar.
    // For this case we will hoist the expression only if is profitable
    // to place it in a stack home location (gtCostEx >= 2*IND_COST_EX)
    // as we believe it will be placed in the stack or one of the other
    // loopVars will be spilled into the stack
    //
    if (loopVarCount >= availRegCount)
    {
        // Don't hoist expressions that are not heavy: tree->gtCostEx < (2*IND_COST_EX)
        if (tree->gtCostEx < (2 * IND_COST_EX))
        {
            return false;
        }
    }

    // When varInOutCount < availRegCount we are know that there are
    // some available register(s) when we enter the loop body.
    // When varInOutCount == availRegCount there often will be a register
    // available when we enter the loop body, since a loop often defines a
    // LclVar on exit or there is often at least one LclVar that is worth
    // spilling to the stack to make way for this hoisted expression.
    // So we are willing hoist an expression with gtCostEx == MIN_CSE_COST
    //
    if (varInOutCount > availRegCount)
    {
        // Don't hoist expressions that barely meet CSE cost requirements: tree->gtCostEx == MIN_CSE_COST
        if (tree->gtCostEx <= MIN_CSE_COST + 1)
        {
            return false;
        }
    }

    return true;
}

//
//  This function returns true if 'tree' is a loop invariant expression.
//  It also sets '*pHoistable' to true if 'tree' can be hoisted into a loop PreHeader block,
//  and sets '*pCctorDependent' if 'tree' is a function of a static field that must not be
//  hoisted (even if '*pHoistable' is true) unless a preceding corresponding cctor init helper
//  call is also hoisted.
//
bool Compiler::optHoistLoopExprsForTree(GenTree*          tree,
                                        unsigned          lnum,
                                        LoopHoistContext* hoistCtxt,
                                        bool*             pFirstBlockAndBeforeSideEffect,
                                        bool*             pHoistable,
                                        bool*             pCctorDependent)
{
    // First do the children.
    // We must keep track of whether each child node was hoistable or not
    //
    unsigned nChildren = tree->NumChildren();
    bool     childrenHoistable[GenTree::MAX_CHILDREN];
    bool     childrenCctorDependent[GenTree::MAX_CHILDREN];

    // Initialize the array elements for childrenHoistable[] to false
    for (unsigned i = 0; i < nChildren; i++)
    {
        childrenHoistable[i]      = false;
        childrenCctorDependent[i] = false;
    }

    // Initclass CLS_VARs and IconHandles are the base cases of cctor dependent trees.
    // In the IconHandle case, it's of course the dereference, rather than the constant itself, that is
    // truly dependent on the cctor.  So a more precise approach would be to separately propagate
    // isCctorDependent and isAddressWhoseDereferenceWouldBeCctorDependent, but we don't for simplicity/throughput;
    // the constant itself would be considered non-hoistable anyway, since optIsCSEcandidate returns
    // false for constants.
    bool treeIsCctorDependent = ((tree->OperIs(GT_CLS_VAR) && ((tree->gtFlags & GTF_CLS_VAR_INITCLASS) != 0)) ||
                                 (tree->OperIs(GT_CNS_INT) && ((tree->gtFlags & GTF_ICON_INITCLASS) != 0)));
    bool treeIsInvariant = true;
    for (unsigned childNum = 0; childNum < nChildren; childNum++)
    {
        if (!optHoistLoopExprsForTree(tree->GetChild(childNum), lnum, hoistCtxt, pFirstBlockAndBeforeSideEffect,
                                      &childrenHoistable[childNum], &childrenCctorDependent[childNum]))
        {
            treeIsInvariant = false;
        }

        if (childrenCctorDependent[childNum])
        {
            // Normally, a parent of a cctor-dependent tree is also cctor-dependent.
            treeIsCctorDependent = true;

            // Check for the case where we can stop propagating cctor-dependent upwards.
            if (tree->OperIs(GT_COMMA) && (childNum == 1))
            {
                GenTree* op1 = tree->gtGetOp1();
                if (op1->OperIs(GT_CALL))
                {
                    GenTreeCall* call = op1->AsCall();
                    if ((call->gtCallType == CT_HELPER) &&
                        s_helperCallProperties.MayRunCctor(eeGetHelperNum(call->gtCallMethHnd)))
                    {
                        // Hoisting the comma is ok because it would hoist the initialization along
                        // with the static field reference.
                        treeIsCctorDependent = false;
                        // Hoisting the static field without hoisting the initialization would be
                        // incorrect, make sure we consider the field (which we flagged as
                        // cctor-dependent) non-hoistable.
                        noway_assert(!childrenHoistable[childNum]);
                    }
                }
            }
        }
    }

    // If all the children of "tree" are hoistable, then "tree" itself can be hoisted,
    // unless it has a static var reference that can't be hoisted past its cctor call.
    bool treeIsHoistable = treeIsInvariant && !treeIsCctorDependent;

    // But we must see if anything else prevents "tree" from being hoisted.
    //
    if (treeIsInvariant)
    {
        // Tree must be a suitable CSE candidate for us to be able to hoist it.
        treeIsHoistable &= optIsCSEcandidate(tree);

        // If it's a call, it must be a helper call, and be pure.
        // Further, if it may run a cctor, it must be labeled as "Hoistable"
        // (meaning it won't run a cctor because the class is not precise-init).
        if (treeIsHoistable && tree->OperGet() == GT_CALL)
        {
            GenTreeCall* call = tree->AsCall();
            if (call->gtCallType != CT_HELPER)
            {
                treeIsHoistable = false;
            }
            else
            {
                CorInfoHelpFunc helpFunc = eeGetHelperNum(call->gtCallMethHnd);
                if (!s_helperCallProperties.IsPure(helpFunc))
                {
                    treeIsHoistable = false;
                }
                else if (s_helperCallProperties.MayRunCctor(helpFunc) && (call->gtFlags & GTF_CALL_HOISTABLE) == 0)
                {
                    treeIsHoistable = false;
                }
            }
        }

        if (treeIsHoistable)
        {
            if (!(*pFirstBlockAndBeforeSideEffect))
            {
                // For now, we give up on an expression that might raise an exception if it is after the
                // first possible global side effect (and we assume we're after that if we're not in the first block).
                // TODO-CQ: this is when we might do loop cloning.
                //
                if ((tree->gtFlags & GTF_EXCEPT) != 0)
                {
                    treeIsHoistable = false;
                }
            }
        }

        // Is the value of the whole tree loop invariant?
        treeIsInvariant =
            optVNIsLoopInvariant(tree->gtVNPair.GetLiberal(), lnum, &hoistCtxt->m_curLoopVnInvariantCache);

        // Is the value of the whole tree loop invariant?
        if (!treeIsInvariant)
        {
            treeIsHoistable = false;
        }
    }

    // Check if we need to set '*pFirstBlockAndBeforeSideEffect' to false.
    // If we encounter a tree with a call in it
    //  or if we see an assignment to global we set it to false.
    //
    // If we are already set to false then we can skip these checks
    //
    if (*pFirstBlockAndBeforeSideEffect)
    {
        // For this purpose, we only care about memory side effects.  We assume that expressions will
        // be hoisted so that they are evaluated in the same order as they would have been in the loop,
        // and therefore throw exceptions in the same order.  (So we don't use GTF_GLOBALLY_VISIBLE_SIDE_EFFECTS
        // here, since that includes exceptions.)
        if (tree->IsCall())
        {
            // If it's a call, it must be a helper call that does not mutate the heap.
            // Further, if it may run a cctor, it must be labeled as "Hoistable"
            // (meaning it won't run a cctor because the class is not precise-init).
            GenTreeCall* call = tree->AsCall();
            if (call->gtCallType != CT_HELPER)
            {
                *pFirstBlockAndBeforeSideEffect = false;
            }
            else
            {
                CorInfoHelpFunc helpFunc = eeGetHelperNum(call->gtCallMethHnd);
                if (s_helperCallProperties.MutatesHeap(helpFunc))
                {
                    *pFirstBlockAndBeforeSideEffect = false;
                }
                else if (s_helperCallProperties.MayRunCctor(helpFunc) && (call->gtFlags & GTF_CALL_HOISTABLE) == 0)
                {
                    *pFirstBlockAndBeforeSideEffect = false;
                }
            }
        }
        else if (tree->OperIsAssignment())
        {
            // If the LHS of the assignment has a global reference, then assume it's a global side effect.
            GenTree* lhs = tree->gtOp.gtOp1;
            if (lhs->gtFlags & GTF_GLOB_REF)
            {
                *pFirstBlockAndBeforeSideEffect = false;
            }
        }
        else if (tree->OperIsCopyBlkOp())
        {
            GenTree* args = tree->gtOp.gtOp1;
            assert(args->OperGet() == GT_LIST);
            if (args->gtOp.gtOp1->gtFlags & GTF_GLOB_REF)
            {
                *pFirstBlockAndBeforeSideEffect = false;
            }
        }
    }

    // If this 'tree' is hoistable then we return and the caller will
    // decide to hoist it as part of larger hoistable expression.
    //
    if (!treeIsHoistable)
    {
        // We are not hoistable so we will now hoist any hoistable children.
        //
        for (unsigned childNum = 0; childNum < nChildren; childNum++)
        {
            if (childrenHoistable[childNum])
            {
                // We can't hoist the LHS of an assignment, isn't a real use.
                if (childNum == 0 && (tree->OperIsAssignment()))
                {
                    continue;
                }

                GenTree* child = tree->GetChild(childNum);

                // We try to hoist this 'child' tree
                optHoistCandidate(child, lnum, hoistCtxt);
            }
        }
    }

    *pHoistable      = treeIsHoistable;
    *pCctorDependent = treeIsCctorDependent;
    return treeIsInvariant;
}

void Compiler::optHoistCandidate(GenTree* tree, unsigned lnum, LoopHoistContext* hoistCtxt)
{
    if (lnum == BasicBlock::NOT_IN_LOOP)
    {
        // The hoisted expression isn't valid at any loop head so don't hoist this expression.
        return;
    }

    // The outer loop also must be suitable for hoisting...
    if ((optLoopTable[lnum].lpFlags & LPFLG_HOISTABLE) == 0)
    {
        return;
    }

    // If the hoisted expression isn't valid at this loop head then break
    if (!optTreeIsValidAtLoopHead(tree, lnum))
    {
        return;
    }

    // It must pass the hoistable profitablity tests for this loop level
    if (!optIsProfitableToHoistableTree(tree, lnum))
    {
        return;
    }

    bool b;
    if (hoistCtxt->m_hoistedInParentLoops.Lookup(tree->gtVNPair.GetLiberal(), &b))
    {
        // already hoisted in a parent loop, so don't hoist this expression.
        return;
    }

    if (hoistCtxt->GetHoistedInCurLoop(this)->Lookup(tree->gtVNPair.GetLiberal(), &b))
    {
        // already hoisted this expression in the current loop, so don't hoist this expression.
        return;
    }

    // Expression can be hoisted
    optPerformHoistExpr(tree, lnum);

    // Increment lpHoistedExprCount or lpHoistedFPExprCount
    if (!varTypeIsFloating(tree->TypeGet()))
    {
        optLoopTable[lnum].lpHoistedExprCount++;
#ifndef _TARGET_64BIT_
        // For our 32-bit targets Long types take two registers.
        if (varTypeIsLong(tree->TypeGet()))
        {
            optLoopTable[lnum].lpHoistedExprCount++;
        }
#endif
    }
    else // Floating point expr hoisted
    {
        optLoopTable[lnum].lpHoistedFPExprCount++;
    }

    // Record the hoisted expression in hoistCtxt
    hoistCtxt->GetHoistedInCurLoop(this)->Set(tree->gtVNPair.GetLiberal(), true);
}

bool Compiler::optVNIsLoopInvariant(ValueNum vn, unsigned lnum, VNToBoolMap* loopVnInvariantCache)
{
    // If it is not a VN, is not loop-invariant.
    if (vn == ValueNumStore::NoVN)
    {
        return false;
    }

    // We'll always short-circuit constants.
    if (vnStore->IsVNConstant(vn) || vn == vnStore->VNForVoid())
    {
        return true;
    }

    // If we've done this query previously, don't repeat.
    bool previousRes = false;
    if (loopVnInvariantCache->Lookup(vn, &previousRes))
    {
        return previousRes;
    }

    bool      res = true;
    VNFuncApp funcApp;
    if (vnStore->GetVNFunc(vn, &funcApp))
    {
        if (funcApp.m_func == VNF_PhiDef)
        {
            // First, make sure it's a "proper" phi -- the definition is a Phi application.
            VNFuncApp phiDefValFuncApp;
            if (!vnStore->GetVNFunc(funcApp.m_args[2], &phiDefValFuncApp) || phiDefValFuncApp.m_func != VNF_Phi)
            {
                // It's not *really* a definition, rather a pass-through of some other VN.
                // (This could occur, say if both sides of an if-then-else diamond made the
                // same assignment to a variable.)
                res = optVNIsLoopInvariant(funcApp.m_args[2], lnum, loopVnInvariantCache);
            }
            else
            {
                // Is the definition within the loop?  If so, is not loop-invariant.
                unsigned      lclNum = funcApp.m_args[0];
                unsigned      ssaNum = funcApp.m_args[1];
                LclSsaVarDsc* ssaDef = lvaTable[lclNum].GetPerSsaData(ssaNum);
                res                  = !optLoopContains(lnum, ssaDef->m_defLoc.m_blk->bbNatLoopNum);
            }
        }
        else if (funcApp.m_func == VNF_PhiMemoryDef)
        {
            BasicBlock* defnBlk = reinterpret_cast<BasicBlock*>(vnStore->ConstantValue<ssize_t>(funcApp.m_args[0]));
            res                 = !optLoopContains(lnum, defnBlk->bbNatLoopNum);
        }
        else
        {
            for (unsigned i = 0; i < funcApp.m_arity; i++)
            {
                // TODO-CQ: We need to either make sure that *all* VN functions
                // always take VN args, or else have a list of arg positions to exempt, as implicitly
                // constant.
                if (!optVNIsLoopInvariant(funcApp.m_args[i], lnum, loopVnInvariantCache))
                {
                    res = false;
                    break;
                }
            }
        }
    }
    else
    {
        // Non-function "new, unique" VN's may be annotated with the loop nest where
        // their definition occurs.
        BasicBlock::loopNumber vnLoopNum = vnStore->LoopOfVN(vn);

        if (vnLoopNum == MAX_LOOP_NUM)
        {
            res = false;
        }
        else
        {
            res = !optLoopContains(lnum, vnLoopNum);
        }
    }

    loopVnInvariantCache->Set(vn, res);
    return res;
}

bool Compiler::optTreeIsValidAtLoopHead(GenTree* tree, unsigned lnum)
{
    if (tree->OperIsLocal())
    {
        GenTreeLclVarCommon* lclVar = tree->AsLclVarCommon();
        unsigned             lclNum = lclVar->gtLclNum;

        // The lvlVar must be have an Ssa tracked lifetime
        if (fgExcludeFromSsa(lclNum))
        {
            return false;
        }

        // If the loop does not contains the SSA def we can hoist it.
        if (!optLoopTable[lnum].lpContains(lvaTable[lclNum].GetPerSsaData(lclVar->GetSsaNum())->m_defLoc.m_blk))
        {
            return true;
        }
    }
    else if (tree->OperIsConst())
    {
        return true;
    }
    else // If every one of the children nodes are valid at this Loop's Head.
    {
        unsigned nChildren = tree->NumChildren();
        for (unsigned childNum = 0; childNum < nChildren; childNum++)
        {
            if (!optTreeIsValidAtLoopHead(tree->GetChild(childNum), lnum))
            {
                return false;
            }
        }
        return true;
    }
    return false;
}

/*****************************************************************************
 *
 *  Creates a pre-header block for the given loop - a preheader is a BBJ_NONE
 *  header. The pre-header will replace the current lpHead in the loop table.
 *  The loop has to be a do-while loop. Thus, all blocks dominated by lpHead
 *  will also be dominated by the loop-top, lpHead->bbNext.
 *
 */

void Compiler::fgCreateLoopPreHeader(unsigned lnum)
{
    LoopDsc* pLoopDsc = &optLoopTable[lnum];

    /* This loop has to be a "do-while" loop */

    assert(pLoopDsc->lpFlags & LPFLG_DO_WHILE);

    /* Have we already created a loop-preheader block? */

    if (pLoopDsc->lpFlags & LPFLG_HAS_PREHEAD)
    {
        return;
    }

    BasicBlock* head  = pLoopDsc->lpHead;
    BasicBlock* top   = pLoopDsc->lpTop;
    BasicBlock* entry = pLoopDsc->lpEntry;

    // if 'entry' and 'head' are in different try regions then we won't be able to hoist
    if (!BasicBlock::sameTryRegion(head, entry))
    {
        return;
    }

    // Ensure that lpHead always dominates lpEntry

    noway_assert(fgDominate(head, entry));

    /* Get hold of the first block of the loop body */

    assert(top == entry);

    /* Allocate a new basic block */

    BasicBlock* preHead = bbNewBasicBlock(BBJ_NONE);
    preHead->bbFlags |= BBF_INTERNAL | BBF_LOOP_PREHEADER;

    // Must set IL code offset
    preHead->bbCodeOffs = top->bbCodeOffs;

    // Set the default value of the preHead weight in case we don't have
    // valid profile data and since this blocks weight is just an estimate
    // we clear any BBF_PROF_WEIGHT flag that we may have picked up from head.
    //
    preHead->inheritWeight(head);
    preHead->bbFlags &= ~BBF_PROF_WEIGHT;

#ifdef DEBUG
    if (verbose)
    {
        printf("\nCreated PreHeader (BB%02u) for loop L%02u (BB%02u - BB%02u), with weight = %s\n", preHead->bbNum,
               lnum, top->bbNum, pLoopDsc->lpBottom->bbNum, refCntWtd2str(preHead->getBBWeight(this)));
    }
#endif

    // The preheader block is part of the containing loop (if any).
    preHead->bbNatLoopNum = pLoopDsc->lpParent;

    if (fgIsUsingProfileWeights() && (head->bbJumpKind == BBJ_COND))
    {
        if ((head->bbWeight == 0) || (head->bbNext->bbWeight == 0))
        {
            preHead->bbWeight = 0;
            preHead->bbFlags |= BBF_RUN_RARELY;
        }
        else
        {
            bool allValidProfileWeights =
                (head->hasProfileWeight() && head->bbJumpDest->hasProfileWeight() && head->bbNext->hasProfileWeight());

            if (allValidProfileWeights)
            {
                double loopEnteredCount;
                double loopSkippedCount;

                if (fgHaveValidEdgeWeights)
                {
                    flowList* edgeToNext = fgGetPredForBlock(head->bbNext, head);
                    flowList* edgeToJump = fgGetPredForBlock(head->bbJumpDest, head);
                    noway_assert(edgeToNext != nullptr);
                    noway_assert(edgeToJump != nullptr);

                    loopEnteredCount =
                        ((double)edgeToNext->flEdgeWeightMin + (double)edgeToNext->flEdgeWeightMax) / 2.0;
                    loopSkippedCount =
                        ((double)edgeToJump->flEdgeWeightMin + (double)edgeToJump->flEdgeWeightMax) / 2.0;
                }
                else
                {
                    loopEnteredCount = (double)head->bbNext->bbWeight;
                    loopSkippedCount = (double)head->bbJumpDest->bbWeight;
                }

                double loopTakenRatio = loopEnteredCount / (loopEnteredCount + loopSkippedCount);

                // Calculate a good approximation of the preHead's block weight
                unsigned preHeadWeight = (unsigned)(((double)head->bbWeight * loopTakenRatio) + 0.5);
                preHead->setBBWeight(max(preHeadWeight, 1));
                noway_assert(!preHead->isRunRarely());
            }
        }
    }

    // Link in the preHead block.
    fgInsertBBbefore(top, preHead);

    // Ideally we would re-run SSA and VN if we optimized by doing loop hoisting.
    // However, that is too expensive at this point. Instead, we update the phi
    // node block references, if we created pre-header block due to hoisting.
    // This is sufficient because any definition participating in SSA that flowed
    // into the phi via the loop header block will now flow through the preheader
    // block from the header block.

    for (GenTree* stmt = top->bbTreeList; stmt; stmt = stmt->gtNext)
    {
        GenTree* tree = stmt->gtStmt.gtStmtExpr;
        if (tree->OperGet() != GT_ASG)
        {
            break;
        }
        GenTree* op2 = tree->gtGetOp2();
        if (op2->OperGet() != GT_PHI)
        {
            break;
        }
        GenTreeArgList* args = op2->gtGetOp1()->AsArgList();
        while (args != nullptr)
        {
            GenTreePhiArg* phiArg = args->Current()->AsPhiArg();
            if (phiArg->gtPredBB == head)
            {
                phiArg->gtPredBB = preHead;
            }
            args = args->Rest();
        }
    }

    // The handler can't begin at the top of the loop.  If it did, it would be incorrect
    // to set the handler index on the pre header without updating the exception table.
    noway_assert(!top->hasHndIndex() || fgFirstBlockOfHandler(top) != top);

    // Update the EH table to make the hoisted block part of the loop's EH block.
    fgExtendEHRegionBefore(top);

    // TODO-CQ: set dominators for this block, to allow loop optimizations requiring them
    //        (e.g: hoisting expression in a loop with the same 'head' as this one)

    /* Update the loop entry */

    pLoopDsc->lpHead = preHead;
    pLoopDsc->lpFlags |= LPFLG_HAS_PREHEAD;

    /* The new block becomes the 'head' of the loop - update bbRefs and bbPreds
       All predecessors of 'beg', (which is the entry in the loop)
       now have to jump to 'preHead', unless they are dominated by 'head' */

    preHead->bbRefs = 0;
    fgAddRefPred(preHead, head);
    bool checkNestedLoops = false;

    for (flowList* pred = top->bbPreds; pred; pred = pred->flNext)
    {
        BasicBlock* predBlock = pred->flBlock;

        if (fgDominate(top, predBlock))
        {
            // note: if 'top' dominates predBlock, 'head' dominates predBlock too
            // (we know that 'head' dominates 'top'), but using 'top' instead of
            // 'head' in the test allows us to not enter here if 'predBlock == head'

            if (predBlock != pLoopDsc->lpBottom)
            {
                noway_assert(predBlock != head);
                checkNestedLoops = true;
            }
            continue;
        }

        switch (predBlock->bbJumpKind)
        {
            case BBJ_NONE:
                noway_assert(predBlock == head);
                break;

            case BBJ_COND:
                if (predBlock == head)
                {
                    noway_assert(predBlock->bbJumpDest != top);
                    break;
                }
                __fallthrough;

            case BBJ_ALWAYS:
            case BBJ_EHCATCHRET:
                noway_assert(predBlock->bbJumpDest == top);
                predBlock->bbJumpDest = preHead;
                preHead->bbFlags |= BBF_JMP_TARGET | BBF_HAS_LABEL;

                if (predBlock == head)
                {
                    // This is essentially the same case of predBlock being a BBJ_NONE. We may not be
                    // able to make this a BBJ_NONE if it's an internal block (for example, a leave).
                    // Just break, pred will be removed after switch.
                }
                else
                {
                    fgRemoveRefPred(top, predBlock);
                    fgAddRefPred(preHead, predBlock);
                }
                break;

            case BBJ_SWITCH:
                unsigned jumpCnt;
                jumpCnt = predBlock->bbJumpSwt->bbsCount;
                BasicBlock** jumpTab;
                jumpTab = predBlock->bbJumpSwt->bbsDstTab;

                do
                {
                    assert(*jumpTab);
                    if ((*jumpTab) == top)
                    {
                        (*jumpTab) = preHead;

                        fgRemoveRefPred(top, predBlock);
                        fgAddRefPred(preHead, predBlock);
                        preHead->bbFlags |= BBF_JMP_TARGET | BBF_HAS_LABEL;
                    }
                } while (++jumpTab, --jumpCnt);

            default:
                noway_assert(!"Unexpected bbJumpKind");
                break;
        }
    }

    noway_assert(!fgGetPredForBlock(top, preHead));
    fgRemoveRefPred(top, head);
    fgAddRefPred(top, preHead);

    /*
        If we found at least one back-edge in the flowgraph pointing to the top/entry of the loop
        (other than the back-edge of the loop we are considering) then we likely have nested
        do-while loops with the same entry block and inserting the preheader block changes the head
        of all the nested loops. Now we will update this piece of information in the loop table, and
        mark all nested loops as having a preheader (the preheader block can be shared among all nested
        do-while loops with the same entry block).
    */
    if (checkNestedLoops)
    {
        for (unsigned l = 0; l < optLoopCount; l++)
        {
            if (optLoopTable[l].lpHead == head)
            {
                noway_assert(l != lnum); // pLoopDsc->lpHead was already changed from 'head' to 'preHead'
                noway_assert(optLoopTable[l].lpEntry == top);
                optUpdateLoopHead(l, optLoopTable[l].lpHead, preHead);
                optLoopTable[l].lpFlags |= LPFLG_HAS_PREHEAD;
#ifdef DEBUG
                if (verbose)
                {
                    printf("Same PreHeader (BB%02u) can be used for loop L%02u (BB%02u - BB%02u)\n\n", preHead->bbNum,
                           l, top->bbNum, optLoopTable[l].lpBottom->bbNum);
                }
#endif
            }
        }
    }
}

bool Compiler::optBlockIsLoopEntry(BasicBlock* blk, unsigned* pLnum)
{
    for (unsigned lnum = blk->bbNatLoopNum; lnum != BasicBlock::NOT_IN_LOOP; lnum = optLoopTable[lnum].lpParent)
    {
        if (optLoopTable[lnum].lpFlags & LPFLG_REMOVED)
        {
            continue;
        }
        if (optLoopTable[lnum].lpEntry == blk)
        {
            *pLnum = lnum;
            return true;
        }
    }
    return false;
}

void Compiler::optComputeLoopSideEffects()
{
    unsigned lnum;
    for (lnum = 0; lnum < optLoopCount; lnum++)
    {
        VarSetOps::AssignNoCopy(this, optLoopTable[lnum].lpVarInOut, VarSetOps::MakeEmpty(this));
        VarSetOps::AssignNoCopy(this, optLoopTable[lnum].lpVarUseDef, VarSetOps::MakeEmpty(this));
        optLoopTable[lnum].lpContainsCall = false;
    }

    for (lnum = 0; lnum < optLoopCount; lnum++)
    {
        if (optLoopTable[lnum].lpFlags & LPFLG_REMOVED)
        {
            continue;
        }

        if (optLoopTable[lnum].lpParent == BasicBlock::NOT_IN_LOOP)
        { // Is outermost...
            optComputeLoopNestSideEffects(lnum);
        }
    }

    VarSetOps::AssignNoCopy(this, lvaFloatVars, VarSetOps::MakeEmpty(this));
#ifndef _TARGET_64BIT_
    VarSetOps::AssignNoCopy(this, lvaLongVars, VarSetOps::MakeEmpty(this));
#endif

    for (unsigned i = 0; i < lvaCount; i++)
    {
        LclVarDsc* varDsc = &lvaTable[i];
        if (varDsc->lvTracked)
        {
            if (varTypeIsFloating(varDsc->lvType))
            {
                VarSetOps::AddElemD(this, lvaFloatVars, varDsc->lvVarIndex);
            }
#ifndef _TARGET_64BIT_
            else if (varTypeIsLong(varDsc->lvType))
            {
                VarSetOps::AddElemD(this, lvaLongVars, varDsc->lvVarIndex);
            }
#endif
        }
    }
}

void Compiler::optComputeLoopNestSideEffects(unsigned lnum)
{
    assert(optLoopTable[lnum].lpParent == BasicBlock::NOT_IN_LOOP); // Requires: lnum is outermost.
    BasicBlock* botNext = optLoopTable[lnum].lpBottom->bbNext;
    for (BasicBlock* bbInLoop = optLoopTable[lnum].lpFirst; bbInLoop != botNext; bbInLoop = bbInLoop->bbNext)
    {
        optComputeLoopSideEffectsOfBlock(bbInLoop);
    }
}

void Compiler::optComputeLoopSideEffectsOfBlock(BasicBlock* blk)
{
    unsigned mostNestedLoop = blk->bbNatLoopNum;
    assert(mostNestedLoop != BasicBlock::NOT_IN_LOOP);

    AddVariableLivenessAllContainingLoops(mostNestedLoop, blk);

    // MemoryKinds for which an in-loop call or store has arbitrary effects.
    MemoryKindSet memoryHavoc = emptyMemoryKindSet;

    // Now iterate over the remaining statements, and their trees.
    for (GenTree* stmts = blk->FirstNonPhiDef(); (stmts != nullptr); stmts = stmts->gtNext)
    {
        for (GenTree* tree = stmts->gtStmt.gtStmtList; (tree != nullptr); tree = tree->gtNext)
        {
            genTreeOps oper = tree->OperGet();

            // Even after we set memoryHavoc we still may want to know if a loop contains calls
            if (memoryHavoc == fullMemoryKindSet)
            {
                if (oper == GT_CALL)
                {
                    // Record that this loop contains a call
                    AddContainsCallAllContainingLoops(mostNestedLoop);
                }

                // If we just set lpContainsCall or it was previously set
                if (optLoopTable[mostNestedLoop].lpContainsCall)
                {
                    // We can early exit after both memoryHavoc and lpContainsCall are both set to true.
                    break;
                }

                // We are just looking for GT_CALL nodes after memoryHavoc was set.
                continue;
            }

            // otherwise memoryHavoc is not set for at least one heap ID
            assert(memoryHavoc != fullMemoryKindSet);

            // This body is a distillation of the memory side-effect code of value numbering.
            // We also do a very limited analysis if byref PtrTo values, to cover some cases
            // that the compiler creates.

            if (GenTree::OperIsAssignment(oper))
            {
                GenTree* lhs = tree->gtOp.gtOp1->gtEffectiveVal(/*commaOnly*/ true);

                if (lhs->OperGet() == GT_IND)
                {
                    GenTree*      arg           = lhs->gtOp.gtOp1->gtEffectiveVal(/*commaOnly*/ true);
                    FieldSeqNode* fldSeqArrElem = nullptr;

                    if ((tree->gtFlags & GTF_IND_VOLATILE) != 0)
                    {
                        memoryHavoc |= memoryKindSet(GcHeap, ByrefExposed);
                        continue;
                    }

                    ArrayInfo arrInfo;

                    if (arg->TypeGet() == TYP_BYREF && arg->OperGet() == GT_LCL_VAR)
                    {
                        // If it's a local byref for which we recorded a value number, use that...
                        GenTreeLclVar* argLcl = arg->AsLclVar();
                        if (!fgExcludeFromSsa(argLcl->GetLclNum()))
                        {
                            ValueNum argVN =
                                lvaTable[argLcl->GetLclNum()].GetPerSsaData(argLcl->GetSsaNum())->m_vnPair.GetLiberal();
                            VNFuncApp funcApp;
                            if (argVN != ValueNumStore::NoVN && vnStore->GetVNFunc(argVN, &funcApp) &&
                                funcApp.m_func == VNF_PtrToArrElem)
                            {
                                assert(vnStore->IsVNHandle(funcApp.m_args[0]));
                                CORINFO_CLASS_HANDLE elemType =
                                    CORINFO_CLASS_HANDLE(vnStore->ConstantValue<size_t>(funcApp.m_args[0]));
                                AddModifiedElemTypeAllContainingLoops(mostNestedLoop, elemType);
                                // Don't set memoryHavoc for GcHeap below.  Do set memoryHavoc for ByrefExposed
                                // (conservatively assuming that a byref may alias the array element)
                                memoryHavoc |= memoryKindSet(ByrefExposed);
                                continue;
                            }
                        }
                        // Otherwise...
                        memoryHavoc |= memoryKindSet(GcHeap, ByrefExposed);
                    }
                    // Is the LHS an array index expression?
                    else if (lhs->ParseArrayElemForm(this, &arrInfo, &fldSeqArrElem))
                    {
                        // We actually ignore "fldSeq" -- any modification to an S[], at any
                        // field of "S", will lose all information about the array type.
                        CORINFO_CLASS_HANDLE elemTypeEq = EncodeElemType(arrInfo.m_elemType, arrInfo.m_elemStructType);
                        AddModifiedElemTypeAllContainingLoops(mostNestedLoop, elemTypeEq);
                        // Conservatively assume byrefs may alias this array element
                        memoryHavoc |= memoryKindSet(ByrefExposed);
                    }
                    else
                    {
                        // We are only interested in IsFieldAddr()'s fldSeq out parameter.
                        //
                        GenTree*      obj          = nullptr; // unused
                        GenTree*      staticOffset = nullptr; // unused
                        FieldSeqNode* fldSeq       = nullptr;

                        if (arg->IsFieldAddr(this, &obj, &staticOffset, &fldSeq) &&
                            (fldSeq != FieldSeqStore::NotAField()))
                        {
                            // Get the first (object) field from field seq.  GcHeap[field] will yield the "field map".
                            assert(fldSeq != nullptr);
                            if (fldSeq->IsFirstElemFieldSeq())
                            {
                                fldSeq = fldSeq->m_next;
                                assert(fldSeq != nullptr);
                            }

                            AddModifiedFieldAllContainingLoops(mostNestedLoop, fldSeq->m_fieldHnd);
                            // Conservatively assume byrefs may alias this object.
                            memoryHavoc |= memoryKindSet(ByrefExposed);
                        }
                        else
                        {
                            memoryHavoc |= memoryKindSet(GcHeap, ByrefExposed);
                        }
                    }
                }
                else if (lhs->OperIsBlk())
                {
                    GenTreeLclVarCommon* lclVarTree;
                    bool                 isEntire;
                    if (!tree->DefinesLocal(this, &lclVarTree, &isEntire))
                    {
                        // For now, assume arbitrary side effects on GcHeap/ByrefExposed...
                        memoryHavoc |= memoryKindSet(GcHeap, ByrefExposed);
                    }
                    else if (lvaVarAddrExposed(lclVarTree->gtLclNum))
                    {
                        memoryHavoc |= memoryKindSet(ByrefExposed);
                    }
                }
                else if (lhs->OperGet() == GT_CLS_VAR)
                {
                    AddModifiedFieldAllContainingLoops(mostNestedLoop, lhs->gtClsVar.gtClsVarHnd);
                    // Conservatively assume byrefs may alias this static field
                    memoryHavoc |= memoryKindSet(ByrefExposed);
                }
                // Otherwise, must be local lhs form.  I should assert that.
                else if (lhs->OperGet() == GT_LCL_VAR)
                {
                    GenTreeLclVar* lhsLcl = lhs->AsLclVar();
                    GenTree*       rhs    = tree->gtOp.gtOp2;
                    ValueNum       rhsVN  = rhs->gtVNPair.GetLiberal();
                    // If we gave the RHS a value number, propagate it.
                    if (rhsVN != ValueNumStore::NoVN)
                    {
                        rhsVN = vnStore->VNNormVal(rhsVN);
                        if (!fgExcludeFromSsa(lhsLcl->GetLclNum()))
                        {
                            lvaTable[lhsLcl->GetLclNum()]
                                .GetPerSsaData(lhsLcl->GetSsaNum())
                                ->m_vnPair.SetLiberal(rhsVN);
                        }
                    }
                    // If the local is address-exposed, count this as ByrefExposed havoc
                    if (lvaVarAddrExposed(lhsLcl->gtLclNum))
                    {
                        memoryHavoc |= memoryKindSet(ByrefExposed);
                    }
                }
            }
            else // not GenTree::OperIsAssignment(oper)
            {
                switch (oper)
                {
                    case GT_COMMA:
                        tree->gtVNPair = tree->gtOp.gtOp2->gtVNPair;
                        break;

                    case GT_ADDR:
                        // Is it an addr of a array index expression?
                        {
                            GenTree* addrArg = tree->gtOp.gtOp1;
                            if (addrArg->OperGet() == GT_IND)
                            {
                                // Is the LHS an array index expression?
                                if (addrArg->gtFlags & GTF_IND_ARR_INDEX)
                                {
                                    ArrayInfo arrInfo;
                                    bool      b = GetArrayInfoMap()->Lookup(addrArg, &arrInfo);
                                    assert(b);
                                    CORINFO_CLASS_HANDLE elemType =
                                        EncodeElemType(arrInfo.m_elemType, arrInfo.m_elemStructType);
                                    tree->gtVNPair.SetBoth(
                                        vnStore->VNForFunc(TYP_BYREF, VNF_PtrToArrElem,
                                                           vnStore->VNForHandle(ssize_t(elemType), GTF_ICON_CLASS_HDL),
                                                           // The rest are dummy arguments.
                                                           vnStore->VNForNull(), vnStore->VNForNull(),
                                                           vnStore->VNForNull()));
                                }
                            }
                        }
                        break;

                    case GT_LOCKADD: // Binop
                    case GT_XADD:    // Binop
                    case GT_XCHG:    // Binop
                    case GT_CMPXCHG: // Specialop
                    {
                        assert(!tree->OperIs(GT_LOCKADD) && "LOCKADD should not appear before lowering");
                        memoryHavoc |= memoryKindSet(GcHeap, ByrefExposed);
                    }
                    break;

                    case GT_CALL:
                    {
                        GenTreeCall* call = tree->AsCall();

                        // Record that this loop contains a call
                        AddContainsCallAllContainingLoops(mostNestedLoop);

                        if (call->gtCallType == CT_HELPER)
                        {
                            CorInfoHelpFunc helpFunc = eeGetHelperNum(call->gtCallMethHnd);
                            if (s_helperCallProperties.MutatesHeap(helpFunc))
                            {
                                memoryHavoc |= memoryKindSet(GcHeap, ByrefExposed);
                            }
                            else if (s_helperCallProperties.MayRunCctor(helpFunc))
                            {
                                // If the call is labeled as "Hoistable", then we've checked the
                                // class that would be constructed, and it is not precise-init, so
                                // the cctor will not be run by this call.  Otherwise, it might be,
                                // and might have arbitrary side effects.
                                if ((tree->gtFlags & GTF_CALL_HOISTABLE) == 0)
                                {
                                    memoryHavoc |= memoryKindSet(GcHeap, ByrefExposed);
                                }
                            }
                        }
                        else
                        {
                            memoryHavoc |= memoryKindSet(GcHeap, ByrefExposed);
                        }
                        break;
                    }

                    default:
                        // All other gtOper node kinds, leave 'memoryHavoc' unchanged (i.e. false)
                        break;
                }
            }
        }
    }

    if (memoryHavoc != emptyMemoryKindSet)
    {
        // Record that all loops containing this block have memory havoc effects.
        unsigned lnum = mostNestedLoop;
        while (lnum != BasicBlock::NOT_IN_LOOP)
        {
            for (MemoryKind memoryKind : allMemoryKinds())
            {
                if ((memoryHavoc & memoryKindSet(memoryKind)) != 0)
                {
                    optLoopTable[lnum].lpLoopHasMemoryHavoc[memoryKind] = true;
                }
            }
            lnum = optLoopTable[lnum].lpParent;
        }
    }
}

// Marks the containsCall information to "lnum" and any parent loops.
void Compiler::AddContainsCallAllContainingLoops(unsigned lnum)
{
    assert(0 <= lnum && lnum < optLoopCount);
    while (lnum != BasicBlock::NOT_IN_LOOP)
    {
        optLoopTable[lnum].lpContainsCall = true;
        lnum                              = optLoopTable[lnum].lpParent;
    }
}

// Adds the variable liveness information for 'blk' to 'this' LoopDsc
void Compiler::LoopDsc::AddVariableLiveness(Compiler* comp, BasicBlock* blk)
{
    VarSetOps::UnionD(comp, this->lpVarInOut, blk->bbLiveIn);
    VarSetOps::UnionD(comp, this->lpVarInOut, blk->bbLiveOut);

    VarSetOps::UnionD(comp, this->lpVarUseDef, blk->bbVarUse);
    VarSetOps::UnionD(comp, this->lpVarUseDef, blk->bbVarDef);
}

// Adds the variable liveness information for 'blk' to "lnum" and any parent loops.
void Compiler::AddVariableLivenessAllContainingLoops(unsigned lnum, BasicBlock* blk)
{
    assert(0 <= lnum && lnum < optLoopCount);
    while (lnum != BasicBlock::NOT_IN_LOOP)
    {
        optLoopTable[lnum].AddVariableLiveness(this, blk);
        lnum = optLoopTable[lnum].lpParent;
    }
}

// Adds "fldHnd" to the set of modified fields of "lnum" and any parent loops.
void Compiler::AddModifiedFieldAllContainingLoops(unsigned lnum, CORINFO_FIELD_HANDLE fldHnd)
{
    assert(0 <= lnum && lnum < optLoopCount);
    while (lnum != BasicBlock::NOT_IN_LOOP)
    {
        optLoopTable[lnum].AddModifiedField(this, fldHnd);
        lnum = optLoopTable[lnum].lpParent;
    }
}

// Adds "elemType" to the set of modified array element types of "lnum" and any parent loops.
void Compiler::AddModifiedElemTypeAllContainingLoops(unsigned lnum, CORINFO_CLASS_HANDLE elemClsHnd)
{
    assert(0 <= lnum && lnum < optLoopCount);
    while (lnum != BasicBlock::NOT_IN_LOOP)
    {
        optLoopTable[lnum].AddModifiedElemType(this, elemClsHnd);
        lnum = optLoopTable[lnum].lpParent;
    }
}

/*****************************************************************************
 *
 *  Helper passed to Compiler::fgWalkAllTreesPre() to decrement the LclVar usage counts
 *  The 'keepList'is either a single tree or a list of trees that are formed by
 *  one or more GT_COMMA nodes.  It is the kept side-effects as returned by the
 *  gtExtractSideEffList method.
 */

/* static */
Compiler::fgWalkResult Compiler::optRemoveTreeVisitor(GenTree** pTree, fgWalkData* data)
{
    GenTree*  tree     = *pTree;
    Compiler* comp     = data->compiler;
    GenTree*  keepList = (GenTree*)(data->pCallbackData);

    // We may have a non-NULL side effect list that is being kept
    //
    if (keepList)
    {
        GenTree* keptTree = keepList;
        while (keptTree->OperGet() == GT_COMMA)
        {
            assert(keptTree->OperKind() & GTK_SMPOP);
            GenTree* op1 = keptTree->gtOp.gtOp1;
            GenTree* op2 = keptTree->gtGetOp2();

            // For the GT_COMMA case the op1 is part of the orginal CSE tree
            // that is being kept because it contains some side-effect
            //
            if (tree == op1)
            {
                // This tree and all of its sub trees are being kept.
                return WALK_SKIP_SUBTREES;
            }

            // For the GT_COMMA case the op2 are the remaining side-effects of the orginal CSE tree
            // which can again be another GT_COMMA or the final side-effect part
            //
            keptTree = op2;
        }
        if (tree == keptTree)
        {
            // This tree and all of its sub trees are being kept.
            return WALK_SKIP_SUBTREES;
        }
    }

    // This node is being removed from the graph of GenTree*

    // Look for any local variable references

    if (tree->gtOper == GT_LCL_VAR && comp->lvaLocalVarRefCounted())
    {
        unsigned   lclNum;
        LclVarDsc* varDsc;

        /* This variable ref is going away, decrease its ref counts */

        lclNum = tree->gtLclVarCommon.gtLclNum;
        assert(lclNum < comp->lvaCount);
        varDsc = comp->lvaTable + lclNum;

        // make sure it's been initialized
        assert(comp->compCurBB != nullptr);
        assert(comp->compCurBB->bbWeight <= BB_MAX_WEIGHT);

        /* Decrement its lvRefCnt and lvRefCntWtd */

        // Use getBBWeight to determine the proper block weight.
        // This impacts the block weights when we have IBC data.
        varDsc->decRefCnts(comp->compCurBB->getBBWeight(comp), comp);
    }

    return WALK_CONTINUE;
}

/*****************************************************************************
 *
 *  Routine called to decrement the LclVar ref counts when removing a tree
 *  during the remove RangeCheck phase.
 *  This method will decrement the refcounts for any LclVars used below 'deadTree',
 *  unless the node is found in the 'keepList' (which are saved side effects)
 *  The keepList is communicated using the walkData.pCallbackData field
 *  Also the compCurBB must be set to the current BasicBlock  which contains
 *  'deadTree' as we need to fetch the block weight when decrementing the ref counts.
 */

void Compiler::optRemoveTree(GenTree* deadTree, GenTree* keepList)
{
    // We communicate this value using the walkData.pCallbackData field
    //
    fgWalkTreePre(&deadTree, optRemoveTreeVisitor, (void*)keepList);
}

//------------------------------------------------------------------------------
// optRemoveRangeCheck : Given an array index node, mark it as not needing a range check.
//
// Arguments:
//    tree   -  Range check tree
//    stmt   -  Statement the tree belongs to

void Compiler::optRemoveRangeCheck(GenTree* tree, GenTree* stmt)
{
#if !REARRANGE_ADDS
    noway_assert(!"can't remove range checks without REARRANGE_ADDS right now");
#endif

    noway_assert(stmt->gtOper == GT_STMT);
    noway_assert(tree->gtOper == GT_COMMA);

    GenTree* bndsChkTree = tree->gtOp.gtOp1;

    noway_assert(bndsChkTree->OperIsBoundsCheck());

    GenTreeBoundsChk* bndsChk = tree->gtOp.gtOp1->AsBoundsChk();

#ifdef DEBUG
    if (verbose)
    {
        printf("Before optRemoveRangeCheck:\n");
        gtDispTree(tree);
    }
#endif

    GenTree* sideEffList = nullptr;

    gtExtractSideEffList(bndsChkTree, &sideEffList, GTF_ASG);

    // Decrement the ref counts for any LclVars that are being deleted
    //
    optRemoveTree(bndsChkTree, sideEffList);

    // Just replace the bndsChk with a NOP as an operand to the GT_COMMA, if there are no side effects.
    tree->gtOp.gtOp1 = (sideEffList != nullptr) ? sideEffList : gtNewNothingNode();
    // TODO-CQ: We should also remove the GT_COMMA, but in any case we can no longer CSE the GT_COMMA.
    tree->gtFlags |= GTF_DONT_CSE;

    gtUpdateSideEffects(stmt, tree);

    /* Recalculate the gtCostSz, etc... */
    gtSetStmtInfo(stmt);

    /* Re-thread the nodes if necessary */
    if (fgStmtListThreaded)
    {
        fgSetStmtSeq(stmt);
    }

#ifdef DEBUG
    if (verbose)
    {
        printf("After optRemoveRangeCheck:\n");
        gtDispTree(tree);
    }
#endif
}

/*****************************************************************************
 * Return the scale in an array reference, given a pointer to the
 * multiplication node.
 */

ssize_t Compiler::optGetArrayRefScaleAndIndex(GenTree* mul, GenTree** pIndex DEBUGARG(bool bRngChk))
{
    assert(mul);
    assert(mul->gtOper == GT_MUL || mul->gtOper == GT_LSH);
    assert(mul->gtOp.gtOp2->IsCnsIntOrI());

    ssize_t scale = mul->gtOp.gtOp2->gtIntConCommon.IconValue();

    if (mul->gtOper == GT_LSH)
    {
        scale = ((ssize_t)1) << scale;
    }

    GenTree* index = mul->gtOp.gtOp1;

    if (index->gtOper == GT_MUL && index->gtOp.gtOp2->IsCnsIntOrI())
    {
        // case of two cascading multiplications for constant int (e.g.  * 20 morphed to * 5 * 4):
        // When index->gtOper is GT_MUL and index->gtOp.gtOp2->gtOper is GT_CNS_INT (i.e. * 5),
        //     we can bump up the scale from 4 to 5*4, and then change index to index->gtOp.gtOp1.
        // Otherwise, we cannot optimize it. We will simply keep the original scale and index.
        scale *= index->gtOp.gtOp2->gtIntConCommon.IconValue();
        index = index->gtOp.gtOp1;
    }

    assert(!bRngChk || index->gtOper != GT_COMMA);

    if (pIndex)
    {
        *pIndex = index;
    }

    return scale;
}

/*****************************************************************************
 * Find the last assignment to of the local variable in the block. Return
 * RHS or NULL. If any local variable in the RHS has been killed in
 * intervening code, return NULL. If the variable being searched for is killed
 * in the intervening code, return NULL.
 *
 */

GenTree* Compiler::optFindLocalInit(BasicBlock* block,
                                    GenTree*    local,
                                    VARSET_TP*  pKilledInOut,
                                    bool*       pLhsRhsKilledAfterInit)
{
    assert(pKilledInOut);
    assert(pLhsRhsKilledAfterInit);

    *pLhsRhsKilledAfterInit = false;

    unsigned LclNum = local->gtLclVarCommon.gtLclNum;

    GenTree* list = block->bbTreeList;
    if (list == nullptr)
    {
        return nullptr;
    }

    GenTree* rhs  = nullptr;
    GenTree* stmt = list;
    do
    {
        stmt = stmt->gtPrev;
        if (stmt == nullptr)
        {
            break;
        }

        GenTree* tree = stmt->gtStmt.gtStmtExpr;
        // If we encounter an assignment to a local variable,
        if (tree->OperIsAssignment() && tree->gtOp.gtOp1->gtOper == GT_LCL_VAR)
        {
            // And the assigned variable equals the input local,
            if (tree->gtOp.gtOp1->gtLclVarCommon.gtLclNum == LclNum)
            {
                // If the assignment is '=' and it is not a conditional, then return rhs.
                if (tree->gtOper == GT_ASG && !(tree->gtFlags & GTF_COLON_COND))
                {
                    rhs = tree->gtOp.gtOp2;
                }
                // If the assignment is 'op=' or a conditional equal, then the search ends here,
                // as we found a kill to the input local.
                else
                {
                    *pLhsRhsKilledAfterInit = true;
                    assert(rhs == nullptr);
                }
                break;
            }
            else
            {
                LclVarDsc* varDsc = optIsTrackedLocal(tree->gtOp.gtOp1);
                if (varDsc == nullptr)
                {
                    return nullptr;
                }
                VarSetOps::AddElemD(this, *pKilledInOut, varDsc->lvVarIndex);
            }
        }
    } while (stmt != list);

    if (rhs == nullptr)
    {
        return nullptr;
    }

    // If any local in the RHS is killed in intervening code, or RHS has an indirection, return NULL.
    varRefKinds rhsRefs = VR_NONE;
    VARSET_TP   rhsLocals(VarSetOps::UninitVal());
    bool        b = lvaLclVarRefs(rhs, nullptr, &rhsRefs, &rhsLocals);
    if (!b || !VarSetOps::IsEmptyIntersection(this, rhsLocals, *pKilledInOut) || (rhsRefs != VR_NONE))
    {
        // If RHS has been indirectly referenced, consider it a write and a kill.
        *pLhsRhsKilledAfterInit = true;
        return nullptr;
    }

    return rhs;
}

//------------------------------------------------------------------------------
// optObtainLoopCloningOpts: Identify optimization candidates and update
//      the "context" for array optimizations.
//
// Arguments:
//     context     -  data structure where all loop cloning info is kept. The
//                    optInfo fields of the context are updated with the
//                    identified optimization candidates.
//
void Compiler::optObtainLoopCloningOpts(LoopCloneContext* context)
{
    for (unsigned i = 0; i < optLoopCount; i++)
    {
        JITDUMP("Considering loop %d to clone for optimizations.\n", i);
        if (optIsLoopClonable(i))
        {
            if (!(optLoopTable[i].lpFlags & LPFLG_REMOVED))
            {
                optIdentifyLoopOptInfo(i, context);
            }
        }
        JITDUMP("------------------------------------------------------------\n");
    }
    JITDUMP("\n");
}

//------------------------------------------------------------------------
// optIdentifyLoopOptInfo: Identify loop optimization candidates an also
//      check if the loop is suitable for the optimizations performed.
//
// Arguments:
//     loopNum     -  the current loop index for which conditions are derived.
//     context     -  data structure where all loop cloning candidates will be
//                    updated.
//
// Return Value:
//     If the loop is not suitable for the optimizations, return false - context
//     should not contain any optimization candidate for the loop if false.
//     Else return true.
//
// Operation:
//      Check if the loop is well formed for this optimization and identify the
//      optimization candidates and update the "context" parameter with all the
//      contextual information necessary to perform the optimization later.
//
bool Compiler::optIdentifyLoopOptInfo(unsigned loopNum, LoopCloneContext* context)
{
    noway_assert(loopNum < optLoopCount);

    LoopDsc* pLoop = &optLoopTable[loopNum];

    if (!(pLoop->lpFlags & LPFLG_ITER))
    {
        JITDUMP("> No iter flag on loop %d.\n", loopNum);
        return false;
    }

    unsigned ivLclNum = pLoop->lpIterVar();
    if (lvaVarAddrExposed(ivLclNum))
    {
        JITDUMP("> Rejected V%02u as iter var because is address-exposed.\n", ivLclNum);
        return false;
    }

    BasicBlock* head = pLoop->lpHead;
    BasicBlock* end  = pLoop->lpBottom;
    BasicBlock* beg  = head->bbNext;

    if (end->bbJumpKind != BBJ_COND)
    {
        JITDUMP("> Couldn't find termination test.\n");
        return false;
    }

    if (end->bbJumpDest != beg)
    {
        JITDUMP("> Branch at loop 'end' not looping to 'begin'.\n");
        return false;
    }

    // TODO-CQ: CLONE: Mark increasing or decreasing loops.
    if ((pLoop->lpIterOper() != GT_ADD) || (pLoop->lpIterConst() != 1))
    {
        JITDUMP("> Loop iteration operator not matching\n");
        return false;
    }

    if ((pLoop->lpFlags & LPFLG_CONST_LIMIT) == 0 && (pLoop->lpFlags & LPFLG_VAR_LIMIT) == 0 &&
        (pLoop->lpFlags & LPFLG_ARRLEN_LIMIT) == 0)
    {
        JITDUMP("> Loop limit is neither constant, variable or array length\n");
        return false;
    }

    if (!(((pLoop->lpTestOper() == GT_LT || pLoop->lpTestOper() == GT_LE) && (pLoop->lpIterOper() == GT_ADD)) ||
          ((pLoop->lpTestOper() == GT_GT || pLoop->lpTestOper() == GT_GE) && (pLoop->lpIterOper() == GT_SUB))))
    {
        JITDUMP("> Loop test (%s) doesn't agree with the direction (%s) of the pLoop->\n",
                GenTree::OpName(pLoop->lpTestOper()), GenTree::OpName(pLoop->lpIterOper()));
        return false;
    }

    if (!(pLoop->lpTestTree->OperKind() & GTK_RELOP) || !(pLoop->lpTestTree->gtFlags & GTF_RELOP_ZTT))
    {
        JITDUMP("> Loop inversion NOT present, loop test [%06u] may not protect entry from head.\n",
                pLoop->lpTestTree->gtTreeID);
        return false;
    }

#ifdef DEBUG
    GenTree* op1 = pLoop->lpIterator();
    noway_assert((op1->gtOper == GT_LCL_VAR) && (op1->gtLclVarCommon.gtLclNum == ivLclNum));
#endif

    JITDUMP("Checking blocks BB%02d..BB%02d for optimization candidates\n", beg->bbNum,
            end->bbNext ? end->bbNext->bbNum : 0);

    LoopCloneVisitorInfo info(context, loopNum, nullptr);
    for (BasicBlock* block = beg; block != end->bbNext; block = block->bbNext)
    {
        compCurBB = block;
        for (GenTree* stmt = block->bbTreeList; stmt; stmt = stmt->gtNext)
        {
            info.stmt               = stmt;
            const bool lclVarsOnly  = false;
            const bool computeStack = false;
            fgWalkTreePre(&stmt->gtStmt.gtStmtExpr, optCanOptimizeByLoopCloningVisitor, &info, lclVarsOnly,
                          computeStack);
        }
    }

    return true;
}

//---------------------------------------------------------------------------------------------------------------
//  optExtractArrIndex: Try to extract the array index from "tree".
//
//  Arguments:
//      tree        the tree to be checked if it is the array [] operation.
//      result      the extracted GT_INDEX information is updated in result.
//      lhsNum      for the root level (function is recursive) callers should be BAD_VAR_NUM.
//
//  Return Value:
//      Returns true if array index can be extracted, else, return false. See assumption about
//      what will be extracted. The "result" variable's rank parameter is advanced for every
//      dimension of [] encountered.
//
//  Operation:
//      Given a "tree" extract the GT_INDEX node in "result" as ArrIndex. In FlowGraph morph
//      we have converted a GT_INDEX tree into a scaled index base offset expression. We need
//      to reconstruct this to be able to know if this is an array access.
//
//  Assumption:
//      The method extracts only if the array base and indices are GT_LCL_VAR.
//
//  TODO-CQ: CLONE: After morph make sure this method extracts values before morph.
//
//    [000000001AF828D8] ---XG-------                     indir     int
//    [000000001AF872C8] ------------                           const     long   16 Fseq[#FirstElem]
//    [000000001AF87340] ------------                        +         byref
//    [000000001AF87160] -------N----                                 const     long   2
//    [000000001AF871D8] ------------                              <<        long
//    [000000001AF870C0] ------------                                 cast      long <- int
//    [000000001AF86F30] i-----------                                    lclVar    int    V04 loc0
//    [000000001AF87250] ------------                           +         byref
//    [000000001AF86EB8] ------------                              lclVar    ref    V01 arg1
//    [000000001AF87468] ---XG-------                  comma     int
//    [000000001AF87020] ---X--------                     arrBndsChk void
//    [000000001AF86FA8] ---X--------                        arrLen    int
//    [000000001AF827E8] ------------                           lclVar    ref    V01 arg1
//    [000000001AF82860] ------------                        lclVar    int    V04 loc0
//    [000000001AF829F0] -A-XG-------               =         int
//    [000000001AF82978] D------N----                  lclVar    int    V06 tmp0
//
bool Compiler::optExtractArrIndex(GenTree* tree, ArrIndex* result, unsigned lhsNum)
{
    if (tree->gtOper != GT_COMMA)
    {
        return false;
    }
    GenTree* before = tree->gtGetOp1();
    if (before->gtOper != GT_ARR_BOUNDS_CHECK)
    {
        return false;
    }
    GenTreeBoundsChk* arrBndsChk = before->AsBoundsChk();
    if (arrBndsChk->gtIndex->gtOper != GT_LCL_VAR)
    {
        return false;
    }

    // For span we may see gtArrLen is a local var or local field.
    // We won't try and extract those.
    const genTreeOps arrayOp = arrBndsChk->gtArrLen->gtOper;

    if ((arrayOp == GT_LCL_VAR) || (arrayOp == GT_LCL_FLD))
    {
        return false;
    }
    if (arrBndsChk->gtArrLen->gtGetOp1()->gtOper != GT_LCL_VAR)
    {
        return false;
    }
    unsigned arrLcl = arrBndsChk->gtArrLen->gtGetOp1()->gtLclVarCommon.gtLclNum;
    if (lhsNum != BAD_VAR_NUM && arrLcl != lhsNum)
    {
        return false;
    }

    unsigned indLcl = arrBndsChk->gtIndex->gtLclVarCommon.gtLclNum;

    GenTree* after = tree->gtGetOp2();

    if (after->gtOper != GT_IND)
    {
        return false;
    }
    // It used to be the case that arrBndsChks for struct types would fail the previous check because
    // after->gtOper was an address (for a block op).  In order to avoid asmDiffs we will for now
    // return false if the type of 'after' is a struct type.  (This was causing us to clone loops
    // that we were not previously cloning.)
    // TODO-1stClassStructs: Remove this check to enable optimization of array bounds checks for struct
    // types.
    if (varTypeIsStruct(after))
    {
        return false;
    }

    GenTree* sibo = after->gtGetOp1();
    if (sibo->gtOper != GT_ADD)
    {
        return false;
    }
    GenTree* sib = sibo->gtGetOp1();
    GenTree* ofs = sibo->gtGetOp2();
    if (ofs->gtOper != GT_CNS_INT)
    {
        return false;
    }
    if (sib->gtOper != GT_ADD)
    {
        return false;
    }
    GenTree* si   = sib->gtGetOp2();
    GenTree* base = sib->gtGetOp1();
    if (si->gtOper != GT_LSH)
    {
        return false;
    }
    if (base->OperGet() != GT_LCL_VAR || base->gtLclVarCommon.gtLclNum != arrLcl)
    {
        return false;
    }
    GenTree* scale = si->gtGetOp2();
    GenTree* index = si->gtGetOp1();
    if (scale->gtOper != GT_CNS_INT)
    {
        return false;
    }
#ifdef _TARGET_AMD64_
    if (index->gtOper != GT_CAST)
    {
        return false;
    }
    GenTree* indexVar = index->gtGetOp1();
#else
    GenTree* indexVar = index;
#endif
    if (indexVar->gtOper != GT_LCL_VAR || indexVar->gtLclVarCommon.gtLclNum != indLcl)
    {
        return false;
    }
    if (lhsNum == BAD_VAR_NUM)
    {
        result->arrLcl = arrLcl;
    }
    result->indLcls.Push(indLcl);
    result->bndsChks.Push(tree);
    result->useBlock = compCurBB;
    result->rank++;

    return true;
}

//---------------------------------------------------------------------------------------------------------------
//  optReconstructArrIndex: Reconstruct array index.
//
//  Arguments:
//      tree        the tree to be checked if it is an array [][][] operation.
//      result      the extracted GT_INDEX information.
//      lhsNum      for the root level (function is recursive) callers should be BAD_VAR_NUM.
//
//  Return Value:
//      Returns true if array index can be extracted, else, return false. "rank" field in
//      "result" contains the array access depth. The "indLcls" fields contain the indices.
//
//  Operation:
//      Recursively look for a list of array indices. In the example below, we encounter,
//      V03 = ((V05 = V00[V01]), (V05[V02])) which corresponds to access of V00[V01][V02]
//      The return value would then be:
//      ArrIndex result { arrLcl: V00, indLcls: [V01, V02], rank: 2 }
//
//      V00[V01][V02] would be morphed as:
//
//      [000000001B366848] ---XG-------                        indir     int
//      [000000001B36BC50] ------------                                 V05 + (V02 << 2) + 16
//      [000000001B36C200] ---XG-------                     comma     int
//      [000000001B36BDB8] ---X--------                        arrBndsChk(V05, V02)
//      [000000001B36C278] -A-XG-------                  comma     int
//      [000000001B366730] R--XG-------                           indir     ref
//      [000000001B36C2F0] ------------                             V00 + (V01 << 3) + 24
//      [000000001B36C818] ---XG-------                        comma     ref
//      [000000001B36C458] ---X--------                           arrBndsChk(V00, V01)
//      [000000001B36BB60] -A-XG-------                     =         ref
//      [000000001B36BAE8] D------N----                        lclVar    ref    V05 tmp2
//      [000000001B36A668] -A-XG-------               =         int
//      [000000001B36A5F0] D------N----                  lclVar    int    V03 tmp0
//
//  Assumption:
//      The method extracts only if the array base and indices are GT_LCL_VAR.
//
bool Compiler::optReconstructArrIndex(GenTree* tree, ArrIndex* result, unsigned lhsNum)
{
    // If we can extract "tree" (which is a top level comma) return.
    if (optExtractArrIndex(tree, result, lhsNum))
    {
        return true;
    }
    // We have a comma (check if array base expr is computed in "before"), descend further.
    else if (tree->OperGet() == GT_COMMA)
    {
        GenTree* before = tree->gtGetOp1();
        // "before" should evaluate an array base for the "after" indexing.
        if (before->OperGet() != GT_ASG)
        {
            return false;
        }
        GenTree* lhs = before->gtGetOp1();
        GenTree* rhs = before->gtGetOp2();

        // "rhs" should contain an GT_INDEX
        if (!lhs->IsLocal() || !optReconstructArrIndex(rhs, result, lhsNum))
        {
            return false;
        }
        unsigned lhsNum = lhs->gtLclVarCommon.gtLclNum;
        GenTree* after  = tree->gtGetOp2();
        // Pass the "lhsNum", so we can verify if indeed it is used as the array base.
        return optExtractArrIndex(after, result, lhsNum);
    }
    return false;
}

/* static */
Compiler::fgWalkResult Compiler::optCanOptimizeByLoopCloningVisitor(GenTree** pTree, Compiler::fgWalkData* data)
{
    return data->compiler->optCanOptimizeByLoopCloning(*pTree, (LoopCloneVisitorInfo*)data->pCallbackData);
}

//-------------------------------------------------------------------------
//  optIsStackLocalInvariant: Is stack local invariant in loop.
//
//  Arguments:
//      loopNum      The loop in which the variable is tested for invariance.
//      lclNum       The local that is tested for invariance in the loop.
//
//  Return Value:
//      Returns true if the variable is loop invariant in loopNum.
//
bool Compiler::optIsStackLocalInvariant(unsigned loopNum, unsigned lclNum)
{
    if (lvaVarAddrExposed(lclNum))
    {
        return false;
    }
    if (optIsVarAssgLoop(loopNum, lclNum))
    {
        return false;
    }
    return true;
}

//----------------------------------------------------------------------------------------------
//  optCanOptimizeByLoopCloning: Check if the tree can be optimized by loop cloning and if so,
//      identify as potential candidate and update the loop context.
//
//  Arguments:
//      tree         The tree encountered during the tree walk.
//      info         Supplies information about the current block or stmt in which the tree is.
//                   Also supplies the "context" pointer for updating with loop cloning
//                   candidates. Also supplies loopNum.
//
//  Operation:
//      If array index can be reconstructed, check if the iter var of the loop matches the
//      array index var in some dim. Also ensure other index vars before the identified
//      dim are loop invariant.
//
//  Return Value:
//      Skip sub trees if the optimization candidate is identified or else continue walking
//
Compiler::fgWalkResult Compiler::optCanOptimizeByLoopCloning(GenTree* tree, LoopCloneVisitorInfo* info)
{
    ArrIndex arrIndex(getAllocator());

    // Check if array index can be optimized.
    if (optReconstructArrIndex(tree, &arrIndex, BAD_VAR_NUM))
    {
        assert(tree->gtOper == GT_COMMA);
#ifdef DEBUG
        if (verbose)
        {
            JITDUMP("Found ArrIndex at tree ");
            printTreeID(tree);
            printf(" which is equivalent to: ");
            arrIndex.Print();
            JITDUMP("\n");
        }
#endif
        if (!optIsStackLocalInvariant(info->loopNum, arrIndex.arrLcl))
        {
            return WALK_SKIP_SUBTREES;
        }

        // Walk the dimensions and see if iterVar of the loop is used as index.
        for (unsigned dim = 0; dim < arrIndex.rank; ++dim)
        {
            // Is index variable also used as the loop iter var.
            if (arrIndex.indLcls[dim] == optLoopTable[info->loopNum].lpIterVar())
            {
                // Check the previous indices are all loop invariant.
                for (unsigned dim2 = 0; dim2 < dim; ++dim2)
                {
                    if (optIsVarAssgLoop(info->loopNum, arrIndex.indLcls[dim2]))
                    {
                        JITDUMP("V%02d is assigned in loop\n", arrIndex.indLcls[dim2]);
                        return WALK_SKIP_SUBTREES;
                    }
                }
#ifdef DEBUG
                if (verbose)
                {
                    JITDUMP("Loop %d can be cloned for ArrIndex ", info->loopNum);
                    arrIndex.Print();
                    JITDUMP(" on dim %d\n", dim);
                }
#endif
                // Update the loop context.
                info->context->EnsureLoopOptInfo(info->loopNum)
                    ->Push(new (this, CMK_LoopOpt) LcJaggedArrayOptInfo(arrIndex, dim, info->stmt));
            }
            else
            {
                JITDUMP("Induction V%02d is not used as index on dim %d\n", optLoopTable[info->loopNum].lpIterVar(),
                        dim);
            }
        }
        return WALK_SKIP_SUBTREES;
    }
    else if (tree->gtOper == GT_ARR_ELEM)
    {
        // TODO-CQ: CLONE: Implement.
        return WALK_SKIP_SUBTREES;
    }
    return WALK_CONTINUE;
}

struct optRangeCheckDsc
{
    Compiler* pCompiler;
    bool      bValidIndex;
};
/*
    Walk to make sure that only locals and constants are contained in the index
    for a range check
*/
Compiler::fgWalkResult Compiler::optValidRangeCheckIndex(GenTree** pTree, fgWalkData* data)
{
    GenTree*          tree  = *pTree;
    optRangeCheckDsc* pData = (optRangeCheckDsc*)data->pCallbackData;

    if (tree->gtOper == GT_IND || tree->gtOper == GT_CLS_VAR || tree->gtOper == GT_FIELD || tree->gtOper == GT_LCL_FLD)
    {
        pData->bValidIndex = false;
        return WALK_ABORT;
    }

    if (tree->gtOper == GT_LCL_VAR)
    {
        if (pData->pCompiler->lvaTable[tree->gtLclVarCommon.gtLclNum].lvAddrExposed)
        {
            pData->bValidIndex = false;
            return WALK_ABORT;
        }
    }

    return WALK_CONTINUE;
}

/*
    returns true if a range check can legally be removed (for the moment it checks
    that the array is a local array (non subject to racing conditions) and that the
    index is either a constant or a local
*/
bool Compiler::optIsRangeCheckRemovable(GenTree* tree)
{
    noway_assert(tree->gtOper == GT_ARR_BOUNDS_CHECK);
    GenTreeBoundsChk* bndsChk = tree->AsBoundsChk();
    GenTree*          pArray  = bndsChk->GetArray();
    if (pArray == nullptr && !bndsChk->gtArrLen->IsCnsIntOrI())
    {
        return false;
    }
    GenTree* pIndex = bndsChk->gtIndex;

    // The length must be a constant (the pArray == NULL case) or the array reference must be a local.
    // Otherwise we can be targeted by malicious race-conditions.
    if (pArray != nullptr)
    {
        if (pArray->gtOper != GT_LCL_VAR)
        {

#ifdef DEBUG
            if (verbose)
            {
                printf("Can't remove range check if the array isn't referenced with a local\n");
                gtDispTree(pArray);
            }
#endif
            return false;
        }
        else
        {
            noway_assert(pArray->gtType == TYP_REF);
            noway_assert(pArray->gtLclVarCommon.gtLclNum < lvaCount);

            if (lvaTable[pArray->gtLclVarCommon.gtLclNum].lvAddrExposed)
            {
                // If the array address has been taken, don't do the optimization
                // (this restriction can be lowered a bit, but i don't think it's worth it)
                CLANG_FORMAT_COMMENT_ANCHOR;
#ifdef DEBUG
                if (verbose)
                {
                    printf("Can't remove range check if the array has its address taken\n");
                    gtDispTree(pArray);
                }
#endif
                return false;
            }
        }
    }

    optRangeCheckDsc Data;
    Data.pCompiler   = this;
    Data.bValidIndex = true;

    fgWalkTreePre(&pIndex, optValidRangeCheckIndex, &Data);

    if (!Data.bValidIndex)
    {
#ifdef DEBUG
        if (verbose)
        {
            printf("Can't remove range check with this index");
            gtDispTree(pIndex);
        }
#endif

        return false;
    }

    return true;
}

/******************************************************************************
 *
 * Replace x==null with (x|x)==0 if x is a GC-type.
 * This will stress code-gen and the emitter to make sure they support such trees.
 */

#ifdef DEBUG

void Compiler::optOptimizeBoolsGcStress(BasicBlock* condBlock)
{
    if (!compStressCompile(STRESS_OPT_BOOLS_GC, 20))
    {
        return;
    }

    noway_assert(condBlock->bbJumpKind == BBJ_COND);
    GenTree* condStmt = condBlock->bbTreeList->gtPrev->gtStmt.gtStmtExpr;

    noway_assert(condStmt->gtOper == GT_JTRUE);

    bool     isBool;
    GenTree* relop;

    GenTree* comparand = optIsBoolCond(condStmt, &relop, &isBool);

    if (comparand == nullptr || !varTypeIsGC(comparand->TypeGet()))
    {
        return;
    }

    if (comparand->gtFlags & (GTF_ASG | GTF_CALL | GTF_ORDER_SIDEEFF))
    {
        return;
    }

    GenTree* comparandClone = gtCloneExpr(comparand);

    // Bump up the ref-counts of any variables in 'comparandClone'
    compCurBB = condBlock;
    IncLclVarRefCountsVisitor::WalkTree(this, comparandClone);

    noway_assert(relop->gtOp.gtOp1 == comparand);
    genTreeOps oper   = compStressCompile(STRESS_OPT_BOOLS_GC, 50) ? GT_OR : GT_AND;
    relop->gtOp.gtOp1 = gtNewOperNode(oper, TYP_I_IMPL, comparand, comparandClone);

    // Comparand type is already checked, and we have const int, there is no harm
    // morphing it into a TYP_I_IMPL.
    noway_assert(relop->gtOp.gtOp2->gtOper == GT_CNS_INT);
    relop->gtOp.gtOp2->gtType = TYP_I_IMPL;
}

#endif

/******************************************************************************
 * Function used by folding of boolean conditionals
 * Given a GT_JTRUE node, checks that it is a boolean comparison of the form
 *    "if (boolVal ==/!=  0/1)". This is translated into a GT_EQ node with "op1"
 *    being a boolean lclVar and "op2" the const 0/1.
 * On success, the comparand (ie. boolVal) is returned.   Else NULL.
 * compPtr returns the compare node (i.e. GT_EQ or GT_NE node)
 * boolPtr returns whether the comparand is a boolean value (must be 0 or 1).
 * When return boolPtr equal to true, if the comparison was against a 1 (i.e true)
 * value then we morph the tree by reversing the GT_EQ/GT_NE and change the 1 to 0.
 */

GenTree* Compiler::optIsBoolCond(GenTree* condBranch, GenTree** compPtr, bool* boolPtr)
{
    bool isBool = false;

    noway_assert(condBranch->gtOper == GT_JTRUE);
    GenTree* cond = condBranch->gtOp.gtOp1;

    /* The condition must be "!= 0" or "== 0" */

    if ((cond->gtOper != GT_EQ) && (cond->gtOper != GT_NE))
    {
        return nullptr;
    }

    /* Return the compare node to the caller */

    *compPtr = cond;

    /* Get hold of the comparands */

    GenTree* opr1 = cond->gtOp.gtOp1;
    GenTree* opr2 = cond->gtOp.gtOp2;

    if (opr2->gtOper != GT_CNS_INT)
    {
        return nullptr;
    }

    if (!opr2->IsIntegralConst(0) && !opr2->IsIntegralConst(1))
    {
        return nullptr;
    }

    ssize_t ival2 = opr2->gtIntCon.gtIconVal;

    /* Is the value a boolean?
     * We can either have a boolean expression (marked GTF_BOOLEAN) or
     * a local variable that is marked as being boolean (lvIsBoolean) */

    if (opr1->gtFlags & GTF_BOOLEAN)
    {
        isBool = true;
    }
    else if ((opr1->gtOper == GT_CNS_INT) && (opr1->IsIntegralConst(0) || opr1->IsIntegralConst(1)))
    {
        isBool = true;
    }
    else if (opr1->gtOper == GT_LCL_VAR)
    {
        /* is it a boolean local variable */

        unsigned lclNum = opr1->gtLclVarCommon.gtLclNum;
        noway_assert(lclNum < lvaCount);

        if (lvaTable[lclNum].lvIsBoolean)
        {
            isBool = true;
        }
    }

    /* Was our comparison against the constant 1 (i.e. true) */
    if (ival2 == 1)
    {
        // If this is a boolean expression tree we can reverse the relop
        // and change the true to false.
        if (isBool)
        {
            gtReverseCond(cond);
            opr2->gtIntCon.gtIconVal = 0;
        }
        else
        {
            return nullptr;
        }
    }

    *boolPtr = isBool;
    return opr1;
}

void Compiler::optOptimizeBools()
{
#ifdef DEBUG
    if (verbose)
    {
        printf("*************** In optOptimizeBools()\n");
        if (verboseTrees)
        {
            printf("Blocks/Trees before phase\n");
            fgDispBasicBlocks(true);
        }
    }
#endif
    bool change;

    do
    {
        change = false;

        for (BasicBlock* b1 = fgFirstBB; b1; b1 = b1->bbNext)
        {
            /* We're only interested in conditional jumps here */

            if (b1->bbJumpKind != BBJ_COND)
            {
                continue;
            }

            /* If there is no next block, we're done */

            BasicBlock* b2 = b1->bbNext;
            if (!b2)
            {
                break;
            }

            /* The next block must not be marked as BBF_DONT_REMOVE */
            if (b2->bbFlags & BBF_DONT_REMOVE)
            {
                continue;
            }

            /* The next block also needs to be a condition */

            if (b2->bbJumpKind != BBJ_COND)
            {
#ifdef DEBUG
                optOptimizeBoolsGcStress(b1);
#endif
                continue;
            }

            bool sameTarget; // Do b1 and b2 have the same bbJumpDest?

            if (b1->bbJumpDest == b2->bbJumpDest)
            {
                /* Given the following sequence of blocks :
                        B1: brtrue(t1, BX)
                        B2: brtrue(t2, BX)
                        B3:
                   we will try to fold it to :
                        B1: brtrue(t1|t2, BX)
                        B3:
                */

                sameTarget = true;
            }
            else if (b1->bbJumpDest == b2->bbNext) /*b1->bbJumpDest->bbNum == n1+2*/
            {
                /* Given the following sequence of blocks :
                        B1: brtrue(t1, B3)
                        B2: brtrue(t2, BX)
                        B3:
                   we will try to fold it to :
                        B1: brtrue((!t1)&&t2, BX)
                        B3:
                */

                sameTarget = false;
            }
            else
            {
                continue;
            }

            /* The second block must contain a single statement */

            GenTree* s2 = b2->bbTreeList;
            if (s2->gtPrev != s2)
            {
                continue;
            }

            noway_assert(s2->gtOper == GT_STMT);
            GenTree* t2 = s2->gtStmt.gtStmtExpr;
            noway_assert(t2->gtOper == GT_JTRUE);

            /* Find the condition for the first block */

            GenTree* s1 = b1->bbTreeList->gtPrev;

            noway_assert(s1->gtOper == GT_STMT);
            GenTree* t1 = s1->gtStmt.gtStmtExpr;
            noway_assert(t1->gtOper == GT_JTRUE);

            if (b2->countOfInEdges() > 1)
            {
                continue;
            }

            /* Find the branch conditions of b1 and b2 */

            bool bool1, bool2;

            GenTree* c1 = optIsBoolCond(t1, &t1, &bool1);
            if (!c1)
            {
                continue;
            }

            GenTree* c2 = optIsBoolCond(t2, &t2, &bool2);
            if (!c2)
            {
                continue;
            }

            noway_assert(t1->gtOper == GT_EQ || t1->gtOper == GT_NE && t1->gtOp.gtOp1 == c1);
            noway_assert(t2->gtOper == GT_EQ || t2->gtOper == GT_NE && t2->gtOp.gtOp1 == c2);

            // Leave out floats where the bit-representation is more complicated
            // - there are two representations for 0.
            //
            if (varTypeIsFloating(c1->TypeGet()) || varTypeIsFloating(c2->TypeGet()))
            {
                continue;
            }

            // Make sure the types involved are of the same sizes
            if (genTypeSize(c1->TypeGet()) != genTypeSize(c2->TypeGet()))
            {
                continue;
            }
            if (genTypeSize(t1->TypeGet()) != genTypeSize(t2->TypeGet()))
            {
                continue;
            }
#ifdef _TARGET_ARMARCH_
            // Skip the small operand which we cannot encode.
            if (varTypeIsSmall(c1->TypeGet()))
                continue;
#endif
            /* The second condition must not contain side effects */

            if (c2->gtFlags & GTF_GLOB_EFFECT)
            {
                continue;
            }

            /* The second condition must not be too expensive */

            gtPrepareCost(c2);

            if (c2->gtCostEx > 12)
            {
                continue;
            }

            genTreeOps foldOp;
            genTreeOps cmpOp;
            var_types  foldType = c1->TypeGet();
            if (varTypeIsGC(foldType))
            {
                foldType = TYP_I_IMPL;
            }

            if (sameTarget)
            {
                /* Both conditions must be the same */

                if (t1->gtOper != t2->gtOper)
                {
                    continue;
                }

                if (t1->gtOper == GT_EQ)
                {
                    /* t1:c1==0 t2:c2==0 ==> Branch to BX if either value is 0
                       So we will branch to BX if (c1&c2)==0 */

                    foldOp = GT_AND;
                    cmpOp  = GT_EQ;
                }
                else
                {
                    /* t1:c1!=0 t2:c2!=0 ==> Branch to BX if either value is non-0
                       So we will branch to BX if (c1|c2)!=0 */

                    foldOp = GT_OR;
                    cmpOp  = GT_NE;
                }
            }
            else
            {
                /* The b1 condition must be the reverse of the b2 condition */

                if (t1->gtOper == t2->gtOper)
                {
                    continue;
                }

                if (t1->gtOper == GT_EQ)
                {
                    /* t1:c1==0 t2:c2!=0 ==> Branch to BX if both values are non-0
                       So we will branch to BX if (c1&c2)!=0 */

                    foldOp = GT_AND;
                    cmpOp  = GT_NE;
                }
                else
                {
                    /* t1:c1!=0 t2:c2==0 ==> Branch to BX if both values are 0
                       So we will branch to BX if (c1|c2)==0 */

                    foldOp = GT_OR;
                    cmpOp  = GT_EQ;
                }
            }

            // Anding requires both values to be 0 or 1

            if ((foldOp == GT_AND) && (!bool1 || !bool2))
            {
                continue;
            }

            //
            // Now update the trees
            //
            GenTree* cmpOp1 = gtNewOperNode(foldOp, foldType, c1, c2);
            if (bool1 && bool2)
            {
                /* When we 'OR'/'AND' two booleans, the result is boolean as well */
                cmpOp1->gtFlags |= GTF_BOOLEAN;
            }

            t1->SetOper(cmpOp);
            t1->gtOp.gtOp1         = cmpOp1;
            t1->gtOp.gtOp2->gtType = foldType; // Could have been varTypeIsGC()

#if FEATURE_SET_FLAGS
            // For comparisons against zero we will have the GTF_SET_FLAGS set
            // and this can cause an assert to fire in fgMoveOpsLeft(GenTree* tree)
            // during the CSE phase.
            //
            // So make sure to clear any GTF_SET_FLAGS bit on these operations
            // as they are no longer feeding directly into a comparisons against zero

            // Make sure that the GTF_SET_FLAGS bit is cleared.
            // Fix 388436 ARM JitStress WP7
            c1->gtFlags &= ~GTF_SET_FLAGS;
            c2->gtFlags &= ~GTF_SET_FLAGS;

            // The new top level node that we just created does feed directly into
            // a comparison against zero, so set the GTF_SET_FLAGS bit so that
            // we generate an instruction that sets the flags, which allows us
            // to omit the cmp with zero instruction.

            // Request that the codegen for cmpOp1 sets the condition flags
            // when it generates the code for cmpOp1.
            //
            cmpOp1->gtRequestSetFlags();
#endif

            flowList* edge1 = fgGetPredForBlock(b1->bbJumpDest, b1);
            flowList* edge2;

            /* Modify the target of the conditional jump and update bbRefs and bbPreds */

            if (sameTarget)
            {
                edge2 = fgGetPredForBlock(b2->bbJumpDest, b2);
            }
            else
            {
                edge2 = fgGetPredForBlock(b2->bbNext, b2);

                fgRemoveRefPred(b1->bbJumpDest, b1);

                b1->bbJumpDest = b2->bbJumpDest;

                fgAddRefPred(b2->bbJumpDest, b1);
            }

            noway_assert(edge1 != nullptr);
            noway_assert(edge2 != nullptr);

            BasicBlock::weight_t edgeSumMin = edge1->flEdgeWeightMin + edge2->flEdgeWeightMin;
            BasicBlock::weight_t edgeSumMax = edge1->flEdgeWeightMax + edge2->flEdgeWeightMax;
            if ((edgeSumMax >= edge1->flEdgeWeightMax) && (edgeSumMax >= edge2->flEdgeWeightMax))
            {
                edge1->flEdgeWeightMin = edgeSumMin;
                edge1->flEdgeWeightMax = edgeSumMax;
            }
            else
            {
                edge1->flEdgeWeightMin = BB_ZERO_WEIGHT;
                edge1->flEdgeWeightMax = BB_MAX_WEIGHT;
            }

            /* Get rid of the second block (which is a BBJ_COND) */

            noway_assert(b1->bbJumpKind == BBJ_COND);
            noway_assert(b2->bbJumpKind == BBJ_COND);
            noway_assert(b1->bbJumpDest == b2->bbJumpDest);
            noway_assert(b1->bbNext == b2);
            noway_assert(b2->bbNext);

            fgUnlinkBlock(b2);
            b2->bbFlags |= BBF_REMOVED;

            // If b2 was the last block of a try or handler, update the EH table.

            ehUpdateForDeletedBlock(b2);

            /* Update bbRefs and bbPreds */

            /* Replace pred 'b2' for 'b2->bbNext' with 'b1'
             * Remove  pred 'b2' for 'b2->bbJumpDest' */

            fgReplacePred(b2->bbNext, b2, b1);

            fgRemoveRefPred(b2->bbJumpDest, b2);

            /* Update the block numbers and try again */

            change = true;
            /*
                        do
                        {
                            b2->bbNum = ++n1;
                            b2 = b2->bbNext;
                        }
                        while (b2);
            */

            // Update loop table
            fgUpdateLoopsAfterCompacting(b1, b2);

#ifdef DEBUG
            if (verbose)
            {
                printf("Folded %sboolean conditions of BB%02u and BB%02u to :\n", c2->OperIsLeaf() ? "" : "non-leaf ",
                       b1->bbNum, b2->bbNum);
                gtDispTree(s1);
                printf("\n");
            }
#endif
        }
    } while (change);

#ifdef DEBUG
    fgDebugCheckBBlist();
#endif
}<|MERGE_RESOLUTION|>--- conflicted
+++ resolved
@@ -5713,13 +5713,6 @@
             case GT_AND:
                 noway_assert(genActualType(tree->gtType) == genActualType(op2->gtType));
 
-<<<<<<< HEAD
-                // Is op2 a small constant than can be narrowed into dstt?
-                // if so the result of the GT_AND will also fit into 'dstt' and can be narrowed
-                if ((op2->gtOper == GT_CNS_INT) && optNarrowTree(op2, srct, dstt, NoVNPair, false))
-                {
-                    // We will change the type of the tree and narrow op2
-=======
                 GenTree* opToNarrow;
                 opToNarrow = nullptr;
                 GenTree** otherOpPtr;
@@ -5760,41 +5753,33 @@
                 if (opToNarrow != nullptr)
                 {
                     // We will change the type of the tree and narrow opToNarrow
->>>>>>> c10efe00
                     //
                     if (doit)
                     {
                         tree->gtType = genActualType(dstt);
                         tree->SetVNs(vnpNarrow);
 
-                        optNarrowTree(op2, srct, dstt, NoVNPair, true);
-                        // We may also need to cast away the upper bits of op1
+                        optNarrowTree(opToNarrow, srct, dstt, NoVNPair, true);
+                        // We may also need to cast away the upper bits of *otherOpPtr
                         if (srcSize == 8)
                         {
                             assert(tree->gtType == TYP_INT);
-<<<<<<< HEAD
-                            op1 = gtNewCastNode(TYP_INT, op1, false, TYP_INT);
-=======
                             GenTree* castOp = gtNewCastNode(TYP_INT, *otherOpPtr, false, TYP_INT);
->>>>>>> c10efe00
 #ifdef DEBUG
-                            op1->gtDebugFlags |= GTF_DEBUG_NODE_MORPHED;
+                            castOp->gtDebugFlags |= GTF_DEBUG_NODE_MORPHED;
 #endif
-                            tree->gtOp.gtOp1 = op1;
+                            *otherOpPtr = castOp;
                         }
                     }
                     return true;
                 }
 
-<<<<<<< HEAD
-=======
                 if (foundOperandThatBlocksNarrowing)
                 {
                     noway_assert(doit == false);
                     return false;
                 }
 
->>>>>>> c10efe00
                 goto COMMON_BINOP;
 
             case GT_ADD:
@@ -5809,10 +5794,9 @@
 
             case GT_OR:
             case GT_XOR:
-            COMMON_BINOP:
                 noway_assert(genActualType(tree->gtType) == genActualType(op1->gtType));
                 noway_assert(genActualType(tree->gtType) == genActualType(op2->gtType));
-
+            COMMON_BINOP:
                 if (gtIsActiveCSE_Candidate(op1) || gtIsActiveCSE_Candidate(op2) ||
                     !optNarrowTree(op1, srct, dstt, NoVNPair, doit) || !optNarrowTree(op2, srct, dstt, NoVNPair, doit))
                 {
